--- conflicted
+++ resolved
@@ -9,45 +9,26 @@
     def assess(self, data, suffix=''):
         """Place an assessment into OpenAssessment system
         """
-<<<<<<< HEAD
         assessment_ui_model = self.get_assessment_module('peer-assessment')
-
-        rubric_dict = {
-            'criteria': self.rubric_criteria
-        }
-        assessment_dict = {
-            #"points_earned": map(int, data["points_earned"]),
-            #"points_possible": sum(c['total_value'] for c in self.rubric_criteria),
-            "feedback": "Not yet implemented.",
-            "options_selected": data["options_selected"],
-        }
-        assessment = peer_api.create_assessment(
-            data["submission_uuid"],
-            self.get_student_item_dict()["student_id"],
-            int(assessment_ui_model.must_grade),
-            int(assessment_ui_model.must_be_graded_by),
-            assessment_dict,
-            rubric_dict,
-        )
-
-        # Temp kludge until we fix JSON serialization for datetime
-        assessment["scored_at"] = str(assessment["scored_at"])
-=======
-        assessment = self.get_assessment_module('peer-assessment')
-        if assessment:
+        if assessment_ui_model:
+            rubric_dict = {
+                'criteria': self.rubric_criteria
+            }
             assessment_dict = {
-                "points_earned": map(int, data["points_earned"]),
-                "points_possible": sum(c['total_value'] for c in self.rubric_criteria),
                 "feedback": "Not yet implemented.",
+                "options_selected": data["options_selected"],
             }
             assessment = peer_api.create_assessment(
                 data["submission_uuid"],
                 self.get_student_item_dict()["student_id"],
-                int(assessment.must_grade),
-                int(assessment.must_be_graded_by),
-                assessment_dict
+                int(assessment_ui_model.must_grade),
+                int(assessment_ui_model.must_be_graded_by),
+                assessment_dict,
+                rubric_dict,
             )
->>>>>>> b491ad87
+
+            # Temp kludge until we fix JSON serialization for datetime
+            assessment["scored_at"] = str(assessment["scored_at"])
 
         return {}
 
@@ -55,23 +36,10 @@
     @XBlock.handler
     def render_peer_assessment(self, data, suffix=''):
         assessment = self.get_assessment_module('peer-assessment')
-<<<<<<< HEAD
-        # TODO: Throw some error if not assessment
-
-        context_dict = {"peer_submission": self.get_peer_submission(
-            self.get_student_item_dict(),
-            assessment
-        )}
-        return super(PeerAssessmentMixin, self).render(
-            'static/html/oa_peer_assessment.html',
-            context_dict
-        )
-=======
         if assessment:
             peer_sub = self.get_peer_submission(self.get_student_item_dict(), assessment)
             context_dict = {"peer_submission": peer_sub}
         return self.render_assessment('static/html/oa_peer_assessment.html', context_dict)
->>>>>>> b491ad87
 
     def get_peer_submission(self, student_item_dict, assessment):
         peer_submission = False
