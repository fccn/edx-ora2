--- conflicted
+++ resolved
@@ -1,7 +1,5 @@
-import datetime
 from xblock.core import XBlock
 from submissions import api
-from openassessment.peer import api as peer_api
 
 
 class SubmissionMixin(object):
@@ -132,7 +130,6 @@
         Submitted and graded
 
         """
-<<<<<<< HEAD
         # TODO Check if Saved
         student_item = self.get_student_item_dict()
         # Has the student submitted?
@@ -151,7 +148,7 @@
             "step_status": step_status,
         }
 
-        path = "oa_response.html"
+        path = "openassessmentblock/oa_response.html"
         if student_score:
             assessments = peer_api.get_assessments(student_submission["uuid"])
             median_scores = peer_api.get_assessment_median_scores(
@@ -164,13 +161,10 @@
             for criterion in context["rubric_criteria"]:
                 criterion["median_score"] = median_scores[criterion["name"]]
 
-            path = 'oa_response_graded.html'
+            path = 'openassessmentblock/oa_response_graded.html'
         elif student_submission:
             path = 'oa_response_submitted.html'
         elif due < datetime.datetime.now() and not student_submission:
-            path = 'oa_response_closed.html'
+            path = 'openassessmentblock/oa_response_closed.html'
 
-        return self.render_assessment(path, context_dict=context)
-=======
-        return self.render_assessment('openassessmentblock/oa_response.html')
->>>>>>> 80a39cd1
+        return self.render_assessment(path, context_dict=context)