"""An XBlock where students can read a question and compose their response"""

import pkg_resources

from mako.template import Template
from xblock.core import XBlock
from xblock.fields import List, Scope, String
from xblock.fragment import Fragment
from submissions.api import SubmissionRequestError

from submissions import api
from openassessment.peer import api as peer_api
from openassessment.peer.api import PeerEvaluationWorkflowError
from scenario_parser import ScenarioParser


mako_default_filters = ['unicode', 'h', 'trim']


EXAMPLE_POVERTY_RUBRIC = (
    "OpenAssessmentBlock Poverty Rubric",
    """
        <vertical_demo>

            <openassessment start="2014-12-19T23:00-7:00" due="2014-12-21T23:00-7:00">
                <prompt>
                    Given the state of the world today, what do you think should be done to
                    combat poverty? Please answer in a short essay of 200-300 words.
                </prompt>
                <rubric>
                    Read for conciseness, clarity of thought, and form.
                    <criterion name="concise">
                        How concise is it?
                        <option val="0">(0) Neal Stephenson (late)
                          <explain>
                            In "Cryptonomicon", Stephenson spent multiple pages talking about breakfast cereal.  
                            While hilarious, in recent years his work has been anything but 'concise'.
                          </explain>
                        </option>
                        <option val="1">(1) HP Lovecraft
                          <explain>
                            If the author wrote something cyclopean that staggers the mind, score it thus.
                          </explain>
                        </option>
                        <option val="3">(3) Robert Heinlein
                          <explain>
                            Tight prose that conveys a wealth of information about the world in relatively
                            few words. Example, "The door irised open and he stepped inside."
                          </explain>
                        </option>
                        <option val="4">(4) Neal Stephenson (early)
                          <explain>
                            When Stephenson still had an editor, his prose was dense, with anecdotes about 
                            nitrox abuse implying main characters' whole life stories.
                          </explain>
                        </option>
                        <option val="5">(5) Earnest Hemingway
                          <explain>
                            Score the work this way if it makes you weep, and the removal of a single 
                            word would make you sneer.
                          </explain>
                        </option>
                    </criterion>
                    <criterion name="clearheaded">
                        How clear is the thinking?
                        <option val="0">(0) Yogi Berra</option>
                        <option val="1">(1) Hunter S. Thompson</option>
                        <option val="2">(2) Robert Heinlein</option>
                        <option val="3">(3) Isaac Asimov</option>
                        <option val="10">(10) Spock
                          <explain>
                            Coolly rational, with a firm grasp of the main topics, a crystal-clear train of thought,
                            and unemotional examination of the facts.  This is the only item explained in this category,
                            to show that explained and unexplained items can be mixed.
                          </explain>
                        </option>
                    </criterion>
                    <criterion name="form">
                        Lastly, how is it's form? Punctuation, grammar, and spelling all count.
                        <option val="0">(0) lolcats</option>
                        <option val="1">(1) Facebook</option>
                        <option val="2">(2) Reddit</option>
                        <option val="3">(3) metafilter</option>
                        <option val="4">(4) Usenet, 1996</option>
                        <option val="5">(5) The Elements of Style</option>
                    </criterion>
                </rubric>
                <evals>
                    <peereval start="2014-12-20T19:00-7:00"
                      due="2014-12-21T22:22-7:00"
                      must_grade="5"
                      must_be_graded_by="3" />
                    <selfeval/>
                </evals>
            </openassessment>

        </vertical_demo>
    """
)

EXAMPLE_CENSORSHIP_RUBRIC = (
    "OpenAssessmentBlock Censorship Rubric",
    """
    <vertical_demo>

        <openassessment start="2013-12-19T23:00-7:00" due="2014-12-21T23:00-7:00">
            <prompt>
                What do you think about censorship in libraries? I think it's pretty great.
            </prompt>
            <rubric>
                Read for conciseness, clarity of thought, and form.
                <criterion name="concise">
                    How concise is it?
                    <option val="0">The Bible</option>
                    <option val="1">Earnest Hemingway</option>
                    <option val="3">Matsuo Basho</option>
                </criterion>
                <criterion name="clearheaded">
                    How clear is the thinking?
                    <option val="0">Eric</option>
                    <option val="1">John</option>
                    <option val="2">Ian</option>
                </criterion>
                <criterion name="form">
                    Lastly, how is it's form? Punctuation, grammar, and spelling all count.
                    <option val="0">IRC</option>
                    <option val="1">Real Email</option>
                    <option val="2">Old-timey letters</option>
                </criterion>
            </rubric>
            <evals>
                <selfeval/>
                <peereval start="2014-12-20T19:00-7:00"
                  due="2014-12-21T22:22-7:00"
                  must_grade="5"
                  must_be_graded_by="3" />
            </evals>
        </openassessment>

    </vertical_demo>
    """
)


class OpenAssessmentBlock(XBlock):
    """Displays a question and gives an area where students can compose a response."""

    start_datetime = String(default=None, scope=Scope.content, help="ISO-8601 formatted string representing the start date of this assignment.")
    due_datetime = String(default=None, scope=Scope.content, help="ISO-8601 formatted string representing the end date of this assignment.")
    prompt = String( default="", scope=Scope.content, help="A prompt to display to a student (plain text).")
    rubric = List( default=[], scope=Scope.content, help="Instructions and criteria for students giving feedback.")
    rubric_instructions = String( default="", scope=Scope.content, help="Instructions for self and peer assessment.")
    rubric_criteria = List(default=[], scope=Scope.content, help="The different parts of grading for students giving feedback.")
    rubric_evals = List(default=[], scope=Scope.content, help="The requested set of evaluations and the order in which to apply them.")
    course_id = String( default=u"TestCourse", scope=Scope.content, help="The course_id associated with this prompt (until we can get it from runtime).",)

    submit_errors = {     # Reported to user sometimes, and useful in tests
              'ENOSUB':   'API submission is unrequested',
              'ENODATA':  'API returned an empty response',
              'EBADFORM': 'API Submission Request Error',
              'EUNKNOWN': 'API returned unclassified exception',
    }

    def _get_xblock_trace(self):
        """Uniquely identify this xblock by context.

        Every XBlock has a scope_ids, which is a NamedTuple describing
        important contextual information. Per @nedbat, the usage_id attribute
        uniquely identifies this block in this course, and the user_id uniquely
        identifies this student. With the two of them, we can trace all the
        interactions emenating from this interaction.

        Useful for logging, debugging, and uniqueification."""
        return (self.scope_ids.usage_id, self.scope_ids.user_id)

    def _get_student_item_dict(self):
        """Create a student_item_dict from our surrounding context.

        See also: submissions.api for details.
        """
        item_id, student_id = self._get_xblock_trace()
        student_item_dict = dict(
            student_id=student_id,
            item_id=item_id,
            course_id=self.course_id,
            item_type='openassessment'      # XXX: Is this the tag we want? Why?
        )
        return student_item_dict

    def student_view(self, context=None):
        """The main view of OpenAssessmentBlock, displayed when viewing courses."""
        def load(path):
            """Handy helper for getting resources from our kit."""
            data = pkg_resources.resource_string(__name__, path)
            return data.decode("utf8")

        trace = self._get_xblock_trace()
        student_item_dict = self._get_student_item_dict()

        try:
            previous_submissions = api.get_submissions(student_item_dict)
        except SubmissionRequestError:
            previous_submissions = []

        try:
            # HACK: Replace with proper workflow.
            peer_submission = False
            peer_eval = self._hack_get_peer_eval()
            if peer_eval:
                peer_submission = peer_api.get_submission_to_evaluate(student_item_dict, peer_eval["must_be_graded_by"])
        except PeerEvaluationWorkflowError:
            pass

        if previous_submissions and peer_submission:  # XXX: until workflow better, move on w/ prev submit
            html = Template(load("static/html/oa_rubric.html"),
                            default_filters=mako_default_filters,
                            input_encoding='utf-8',
                           )
            frag = Fragment(html.render_unicode(xblock_trace=trace,
                                                peer_submission=peer_submission,
                                                rubric_instructions=self.rubric_instructions,
                                                rubric_criteria=self.rubric_criteria,
                                               ))
            frag.add_css(load("static/css/openassessment.css"))
            frag.add_javascript(load("static/js/src/oa_assessment.js"))
            frag.initialize_js('OpenAssessmentBlock')
        elif previous_submissions:
            return Fragment(u"<div>There are no submissions to review.</div>")
        else:                     # XXX: until workflow better, submit until submitted
            html = Template(load("static/html/oa_submission.html"),
                            default_filters=mako_default_filters,
                            input_encoding='utf-8',
                           )
            frag = Fragment(html.render_unicode(xblock_trace=trace, question=self.prompt))
            frag.add_css(load("static/css/openassessment.css"))
            frag.add_javascript(load("static/js/src/oa_submission.js"))
            frag.initialize_js('OpenAssessmentBlock')
        return frag

    def _hack_get_peer_eval(self):
        # HACK: Forcing Peer Eval, we'll get the Eval config.
        for next_eval in self.rubric_evals:
            if next_eval["type"] == "peereval":
                return next_eval

    @XBlock.json_handler
    def assess(self, data, suffix=''):
        # HACK: Replace with proper workflow.
        peer_eval = self._hack_get_peer_eval()
        """Place an assessment into Openassessment system"""
        student_item_dict = self._get_student_item_dict()

        assessment_dict = {
            "points_earned": map(int, data["points_earned"]),
            "points_possible": sum(c['total_value'] for c in self.rubric_criteria),
            "feedback": "Not yet implemented.",
        }
        evaluation = peer_api.create_evaluation(
            data["submission_uuid"],
            student_item_dict["student_id"],
            int(peer_eval["must_grade"]),
            int(peer_eval["must_be_graded_by"]),
            assessment_dict
        )

        # Temp kludge until we fix JSON serialization for datetime
        evaluation["scored_at"] = str(evaluation["scored_at"])

        return evaluation, "Success"

    @XBlock.json_handler
    def submit(self, data, suffix=''):
        """
        Place the submission text into Openassessment system
        """
        status = False
        status_tag = 'ENOSUB'
        status_text = None
        student_sub = data['submission']
        student_item_dict = self._get_student_item_dict()
        try:
            status_tag = 'ENODATA'
            response = api.create_submission(student_item_dict, student_sub)
            if response:
                status = True
                status_tag = response.get('student_item')
                status_text = response.get('attempt_number')
        except api.SubmissionRequestError, e:
            status_tag = 'EBADFORM'
            status_text = unicode(e.field_errors)
        except api.SubmissionError:
            status_tag = 'EUNKNOWN'
        # relies on success being orthogonal to errors
        status_text = status_text if status_text else self.submit_errors[status_tag]
        return (status, status_tag, status_text)

    @staticmethod
    def workbench_scenarios():
        """A canned scenario for display in the workbench."""
        return [EXAMPLE_POVERTY_RUBRIC, EXAMPLE_CENSORSHIP_RUBRIC,]

    @classmethod
    def parse_xml(cls, node, runtime, keys, id_generator):
        """Instantiate xblock object from runtime XML definition."""
        def unknown_handler(block, child):
            """Recursively embed xblocks for nodes we don't recognize"""
            block.runtime.add_node_as_child(block, child, id_generator)
        block = runtime.construct_xblock_from_class(cls, keys)
        sparser = ScenarioParser(block, node, unknown_handler)
        block = sparser.parse()
        return block

<<<<<<< HEAD
    # Arbitrary attributes can be defined on the
    @staticmethod
    def workbench_scenarios():
        """A canned scenario for display in the workbench."""
        return [EXAMPLE_POVERTY_RUBRIC, EXAMPLE_CENSORSHIP_RUBRIC, ]

    def studio_view(self, context=None):
        return Fragment(u"<div>Edit the XBlock.</div>")

=======
>>>>>>> 3d1ef58d
<|MERGE_RESOLUTION|>--- conflicted
+++ resolved
@@ -299,6 +299,10 @@
         """A canned scenario for display in the workbench."""
         return [EXAMPLE_POVERTY_RUBRIC, EXAMPLE_CENSORSHIP_RUBRIC,]
 
+    @staticmethod
+    def studio_view(context=None):
+        return Fragment(u"<div>Edit the XBlock.</div>")
+
     @classmethod
     def parse_xml(cls, node, runtime, keys, id_generator):
         """Instantiate xblock object from runtime XML definition."""
@@ -308,17 +312,4 @@
         block = runtime.construct_xblock_from_class(cls, keys)
         sparser = ScenarioParser(block, node, unknown_handler)
         block = sparser.parse()
-        return block
-
-<<<<<<< HEAD
-    # Arbitrary attributes can be defined on the
-    @staticmethod
-    def workbench_scenarios():
-        """A canned scenario for display in the workbench."""
-        return [EXAMPLE_POVERTY_RUBRIC, EXAMPLE_CENSORSHIP_RUBRIC, ]
-
-    def studio_view(self, context=None):
-        return Fragment(u"<div>Edit the XBlock.</div>")
-
-=======
->>>>>>> 3d1ef58d
+        return block