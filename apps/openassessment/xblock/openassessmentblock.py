"""An XBlock where students can read a question and compose their response"""
<<<<<<< HEAD
from django.template.context import Context
import pkg_resources

from django.template.loader import get_template
from openassessment.peer.api import PeerEvaluationWorkflowError
=======
import datetime

import pkg_resources

from mako.template import Template
from xblock.core import XBlock
from xblock.fields import List, Scope, String
from xblock.fragment import Fragment
from submissions.api import SubmissionRequestError
>>>>>>> 8f08dce5

from submissions import api
from openassessment.peer import api as peer_api

from xblock.core import XBlock
from xblock.fields import List, Scope, String
from xblock.fragment import Fragment

from scenario_parser import ScenarioParser

DEFAULT_PROMPT = """
    Censorship in the Libraries

    'All of us can think of a book that we hope none of our children or any
    other children have taken off the shelf. But if I have the right to remove
    that book from the shelf -- that work I abhor -- then you also have exactly
    the same right and so does everyone else. And then we have no books left on
    the shelf for any of us.' --Katherine Paterson, Author

    Write a persuasive essay to a newspaper reflecting your views on censorship
    in libraries. Do you believe that certain materials, such as books, music,
    movies, magazines, etc., should be removed from the shelves if they are
    found offensive? Support your position with convincing arguments from your
    own experience, observations, and/or reading.
"""

DEFAULT_RUBRIC_INSTRUCTIONS = "Read for conciseness, clarity of thought, and form."

DEFAULT_RUBRIC_CRITERIA = [
    {
        'name': "Ideas",
        'instructions': "Determine if there is a unifying theme or main idea.",
        'total_value': 5,
        'options': [
            (0, "Poor", "Difficult for the reader to discern the main idea.  Too brief or too repetitive to establish or maintain a focus.",),
            (3, "Fair", "Presents a unifying theme or main idea, but may include minor tangents.  Stays somewhat focused on topic and task.",),
            (5, "Good", "Presents a unifying theme or main idea without going off on tangents.  Stays completely focused on topic and task.",),
        ],
    },
    {
        'name': "Content",
        'instructions': "Evaluate the content of the submission",
        'total_value': 5,
        'options': [
            (0, "Poor", "Includes little information with few or no details or unrelated details.  Unsuccessful in attempts to explore any facets of the topic.",),
            (1, "Fair", "Includes little information and few or no details.  Explores only one or two facets of the topic.",),
            (3, "Good", "Includes sufficient information and supporting details. (Details may not be fully developed; ideas may be listed.)  Explores some facets of the topic.",),
            (5, "Excellent", "Includes in-depth information and exceptional supporting details that are fully developed.  Explores all facets of the topic.",),
        ],
    },
    {
        'name': "Organization",
        'instructions': "Determine if the submission is well organized.",
        'total_value': 2,
        'options': [
            (0, "Poor", "Ideas organized illogically, transitions weak, and response difficult to follow.",),
            (1, "Fair", "Attempts to logically organize ideas.  Attempts to progress in an order that enhances meaning, and demonstrates use of transitions.",),
            (2, "Good", "Ideas organized logically.  Progresses in an order that enhances meaning.  Includes smooth transitions.",),
        ],
    },
    {
        'name': "Style",
        'instructions': "Read for style.",
        'total_value': 2,
        'options': [
            (0, "Poor", "Contains limited vocabulary, with many words used incorrectly.  Demonstrates problems with sentence patterns.",),
            (1, "Fair", "Contains basic vocabulary, with words that are predictable and common.  Contains mostly simple sentences (although there may be an attempt at more varied sentence patterns).",),
            (2, "Good", "Includes vocabulary to make explanations detailed and precise.  Includes varied sentence patterns, including complex sentences.",),
        ],
    },
    {
        'name': "Voice",
        'instructions': "Read for style.",
        'total_value': 2,
        'options': [
            (0, "Poor", "Demonstrates language and tone that may be inappropriate to task and reader.",),
            (1, "Fair", "Demonstrates an attempt to adjust language and tone to task and reader.",),
            (2, "Good", "Demonstrates effective adjustment of language and tone to task and reader.",),
        ],
    }
]

DEFAULT_EVAL_MODULES = [
    {
        'type': "peereval",
        'name': "peereval",
        'start_datetime': datetime.datetime.now,
        'due_datetime': None,
        'must_grade': 5,
        'must_be_graded_by': 3,
    },
]

EXAMPLE_POVERTY_RUBRIC = (
    "OpenAssessmentBlock Poverty Rubric",
    """
        <vertical_demo>

            <openassessment start="2014-12-19T23:00-7:00" due="2014-12-21T23:00-7:00">
                <title>
                    Global Poverty
                </title>
                <prompt>
                    Given the state of the world today, what do you think should be done to
                    combat poverty?
                </prompt>
                <rubric>
                    Read for conciseness, clarity of thought, and form.
                    <criterion name="concise">
                        How concise is it?
                        <option val="0">(0) Neal Stephenson (late)
                          <explain>
                            In "Cryptonomicon", Stephenson spent multiple pages talking about breakfast cereal.  
                            While hilarious, in recent years his work has been anything but 'concise'.
                          </explain>
                        </option>
                        <option val="1">(1) HP Lovecraft
                          <explain>
                            If the author wrote something cyclopean that staggers the mind, score it thus.
                          </explain>
                        </option>
                        <option val="3">(3) Robert Heinlein
                          <explain>
                            Tight prose that conveys a wealth of information about the world in relatively
                            few words. Example, "The door irised open and he stepped inside."
                          </explain>
                        </option>
                        <option val="4">(4) Neal Stephenson (early)
                          <explain>
                            When Stephenson still had an editor, his prose was dense, with anecdotes about 
                            nitrox abuse implying main characters' whole life stories.
                          </explain>
                        </option>
                        <option val="5">(5) Earnest Hemingway
                          <explain>
                            Score the work this way if it makes you weep, and the removal of a single 
                            word would make you sneer.
                          </explain>
                        </option>
                    </criterion>
                    <criterion name="clearheaded">
                        How clear is the thinking?
                        <option val="0">(0) Yogi Berra</option>
                        <option val="1">(1) Hunter S. Thompson</option>
                        <option val="2">(2) Robert Heinlein</option>
                        <option val="3">(3) Isaac Asimov</option>
                        <option val="10">(10) Spock
                          <explain>
                            Coolly rational, with a firm grasp of the main topics, a crystal-clear train of thought,
                            and unemotional examination of the facts.  This is the only item explained in this category,
                            to show that explained and unexplained items can be mixed.
                          </explain>
                        </option>
                    </criterion>
                    <criterion name="form">
                        Lastly, how is it's form? Punctuation, grammar, and spelling all count.
                        <option val="0">(0) lolcats</option>
                        <option val="1">(1) Facebook</option>
                        <option val="2">(2) Reddit</option>
                        <option val="3">(3) metafilter</option>
                        <option val="4">(4) Usenet, 1996</option>
                        <option val="5">(5) The Elements of Style</option>
                    </criterion>
                </rubric>
                <evals>
                    <peer-evaluation start="2014-12-20T19:00-7:00"
                      name="Peer Evaluation"
                      due="2014-12-21T22:22-7:00"
                      must_grade="5"
                      must_be_graded_by="3" />
                    <self-evaluation name="Self Evaluation" />
                </evals>
            </openassessment>

        </vertical_demo>
    """
)

EXAMPLE_CENSORSHIP_RUBRIC = (
    "OpenAssessmentBlock Censorship Rubric",
    """
    <vertical_demo>

        <openassessment start="2013-12-19T23:00-7:00" due="2014-12-21T23:00-7:00">
            <title>
                Censorship in Public Libraries
            </title>
            <prompt>
                What do you think about censorship in libraries? I think it's pretty great.
            </prompt>
            <rubric>
                Read for conciseness, clarity of thought, and form.
                <criterion name="concise">
                    How concise is it?
                    <option val="0">The Bible</option>
                    <option val="1">Earnest Hemingway</option>
                    <option val="3">Matsuo Basho</option>
                </criterion>
                <criterion name="clearheaded">
                    How clear is the thinking?
                    <option val="0">Eric</option>
                    <option val="1">John</option>
                    <option val="2">Ian</option>
                </criterion>
                <criterion name="form">
                    Lastly, how is it's form? Punctuation, grammar, and spelling all count.
                    <option val="0">IRC</option>
                    <option val="1">Real Email</option>
                    <option val="2">Old-timey letters</option>
                </criterion>
            </rubric>
            <evals>
                <self-evaluation name="Self Evaluation" />
                <peer-evaluation name="Peer Evaluation"
                  start="2014-12-20T19:00-7:00"
                  due="2014-12-21T22:22-7:00"
                  must_grade="5"
                  must_be_graded_by="3" />
            </evals>
        </openassessment>

    </vertical_demo>
    """
)


class OpenAssessmentBlock(XBlock):
    """Displays a question and gives an area where students can compose a response."""

    start_datetime = String(default=datetime.datetime.now().isoformat(), scope=Scope.content, help="ISO-8601 formatted string representing the start date of this assignment.")
    due_datetime = String(default=None, scope=Scope.content, help="ISO-8601 formatted string representing the end date of this assignment.")
<<<<<<< HEAD
    title = String(default="", scope=Scope.content, help="A title to display to a student (plain text).")
    prompt = String(default="", scope=Scope.content, help="A prompt to display to a student (plain text).")
    rubric = List(default=None, scope=Scope.content, help="Instructions and criteria for students giving feedback.")
    rubric_instructions = String( default=None, scope=Scope.content, help="Instructions for self and peer assessment.")
    rubric_criteria = List(default=None, scope=Scope.content, help="The different parts of grading for students giving feedback.")
    rubric_evals = List(default=None, scope=Scope.content, help="The requested set of evaluations and the order in which to apply them.")
    course_id = String(default=u"TestCourse", scope=Scope.content, help="The course_id associated with this prompt (until we can get it from runtime).",)
=======
    prompt = String( default=DEFAULT_PROMPT, scope=Scope.content, help="A prompt to display to a student (plain text).")
    rubric = List( default=[], scope=Scope.content, help="Instructions and criteria for students giving feedback.")
    rubric_instructions = String( default=DEFAULT_RUBRIC_INSTRUCTIONS, scope=Scope.content, help="Instructions for self and peer assessment.")
    rubric_criteria = List(default=DEFAULT_RUBRIC_CRITERIA, scope=Scope.content, help="The different parts of grading for students giving feedback.")
    rubric_evals = List(default=DEFAULT_EVAL_MODULES, scope=Scope.content, help="The requested set of evaluations and the order in which to apply them.")
    course_id = String( default=u"TestCourse", scope=Scope.content, help="The course_id associated with this prompt (until we can get it from runtime).",)
>>>>>>> 8f08dce5

    submit_errors = {     # Reported to user sometimes, and useful in tests
              'ENOSUB':   'API submission is unrequested',
              'ENODATA':  'API returned an empty response',
              'EBADFORM': 'API Submission Request Error',
              'EUNKNOWN': 'API returned unclassified exception',
    }

    def _get_xblock_trace(self):
        """Uniquely identify this xblock by context.

        Every XBlock has a scope_ids, which is a NamedTuple describing
        important contextual information. Per @nedbat, the usage_id attribute
        uniquely identifies this block in this course, and the user_id uniquely
        identifies this student. With the two of them, we can trace all the
        interactions emenating from this interaction.

        Useful for logging, debugging, and uniqueification."""
        return (self.scope_ids.usage_id, self.scope_ids.user_id)

    def _get_student_item_dict(self):
        """Create a student_item_dict from our surrounding context.

        See also: submissions.api for details.
        """
        item_id, student_id = self._get_xblock_trace()
        student_item_dict = dict(
            student_id=student_id,
            item_id=item_id,
            course_id=self.course_id,
            item_type='openassessment'      # XXX: Is this the tag we want? Why?
        )
        return student_item_dict

    def student_view(self, context=None):
        """The main view of OpenAssessmentBlock, displayed when viewing courses."""
        def load(path):
            """Handy helper for getting resources from our kit."""
            data = pkg_resources.resource_string(__name__, path)
            return data.decode("utf8")

        trace = self._get_xblock_trace()
        student_item_dict = self._get_student_item_dict()
<<<<<<< HEAD
        previous_submissions = api.get_submissions(student_item_dict)

        grade_state = self._get_grade_state(student_item_dict)
        # All data we intend to pass to the front end.
        context_dict = {
            "xblock_trace": trace,
            "title": self.title,
            "question": self.prompt,
            "rubric_instructions": self.rubric_instructions,
            "rubric_criteria": self.rubric_criteria,
            "rubric_evals": self.rubric_evals,
            "grade_state": grade_state,
        }
=======

        try:
            previous_submissions = api.get_submissions(student_item_dict)
        except SubmissionRequestError:
            previous_submissions = []

>>>>>>> 8f08dce5
        try:
            # HACK: Replace with proper workflow.
            peer_submission = False
            peer_eval = self._hack_get_peer_eval()
<<<<<<< HEAD
            peer_submission = peer_api.get_submission_to_evaluate(
                student_item_dict, peer_eval.must_be_graded_by
            )
            context_dict["peer_submission"] = peer_submission
=======
            if peer_eval:
                peer_submission = peer_api.get_submission_to_evaluate(student_item_dict, peer_eval["must_be_graded_by"])
>>>>>>> 8f08dce5
        except PeerEvaluationWorkflowError:
            # Additional HACK: Without proper workflow, there may not be the
            # correct information to complete the request for a peer submission.
            # This error should be handled properly once we have a workflow API.
            pass

        if previous_submissions and peer_submission:  # XXX: until workflow better, move on w/ prev submit
            template = get_template("static/html/oa_base.html")
            context = Context(context_dict)
            frag = Fragment(template.render(context))
            frag.add_css(load("static/css/openassessment.css"))
            frag.add_javascript(load("static/js/src/oa_assessment.js"))
            frag.initialize_js('OpenAssessmentBlock')
        elif previous_submissions:
            return Fragment(u"<div>There are no submissions to review.</div>")
        else:                     # XXX: until workflow better, submit until submitted
            template = get_template("static/html/oa_base.html")
            context = Context(context_dict)
            frag = Fragment(template.render(context))
            frag.add_css(load("static/css/openassessment.css"))
            frag.add_javascript(load("static/js/src/oa_submission.js"))
            frag.initialize_js('OpenAssessmentBlock')
        return frag

    def _hack_get_peer_eval(self):
        # HACK: Forcing Peer Eval, we'll get the Eval config.
        for next_eval in self.rubric_evals:
            if next_eval.eval_type == "peer-evaluation":
                return next_eval

    @XBlock.json_handler
    def assess(self, data, suffix=''):
        # HACK: Replace with proper workflow.
        peer_eval = self._hack_get_peer_eval()
        """Place an assessment into Openassessment system"""
        student_item_dict = self._get_student_item_dict()

        assessment_dict = {
            "points_earned": map(int, data["points_earned"]),
            "points_possible": sum(c['total_value'] for c in self.rubric_criteria),
            "feedback": "Not yet implemented.",
        }
        evaluation = peer_api.create_evaluation(
            data["submission_uuid"],
            student_item_dict["student_id"],
            int(peer_eval.must_grade),
            int(peer_eval.must_be_graded_by),
            assessment_dict
        )

        # Temp kludge until we fix JSON serialization for datetime
        evaluation["scored_at"] = str(evaluation["scored_at"])

        return evaluation, "Success"

    @XBlock.json_handler
    def submit(self, data, suffix=''):
        """
        Place the submission text into Openassessment system
        """
        status = False
        status_tag = 'ENOSUB'
        status_text = None
        student_sub = data['submission']
        student_item_dict = self._get_student_item_dict()
        try:
            status_tag = 'ENODATA'
            response = api.create_submission(student_item_dict, student_sub)
            if response:
                status = True
                status_tag = response.get('student_item')
                status_text = response.get('attempt_number')
        except api.SubmissionRequestError, e:
            status_tag = 'EBADFORM'
            status_text = unicode(e.field_errors)
        except api.SubmissionError:
            status_tag = 'EUNKNOWN'
        # relies on success being orthogonal to errors
        status_text = status_text if status_text else self.submit_errors[status_tag]
        return status, status_tag, status_text

    @staticmethod
    def workbench_scenarios():
        """A canned scenario for display in the workbench."""
        return [EXAMPLE_POVERTY_RUBRIC, EXAMPLE_CENSORSHIP_RUBRIC,]

    @staticmethod
    def studio_view(context=None):
        return Fragment(u"<div>Edit the XBlock.</div>")

    @classmethod
    def parse_xml(cls, node, runtime, keys, id_generator):
        """Instantiate xblock object from runtime XML definition."""
        def unknown_handler(block, child):
            """Recursively embed xblocks for nodes we don't recognize"""
            block.runtime.add_node_as_child(block, child, id_generator)
        block = runtime.construct_xblock_from_class(cls, keys)

        sparser = ScenarioParser(block, node, unknown_handler)
        block = sparser.parse()
<<<<<<< HEAD
        return block

    def _get_grade_state(self, student_item):
        # TODO: Determine if we want to build out grade state right now.

        grade_state = {
            "style_class": "is--incomplete",
            "value": "Incomplete",
            "title": "Your Grade:",
            "message": "You have not started this problem",
        }
        return grade_state


class EvaluationModule():

    eval_type = None
    name = ''
    start_datetime = None
    due_datetime = None
    must_grade = 1
    must_be_graded_by = 0


class PeerEvaluation(EvaluationModule):

    eval_type = "peer-evaluation"
    navigation_text = "Your evaluation(s) of peer responses"
    url = "static/html/oa_peer_evaluation.html"


class SelfEvaluation(EvaluationModule):

    eval_type = "self-evaluation"
    navigation_text = "Your evaluation of your response"
    url = "static/html/oa_self_evaluation.html"
=======
        return block
>>>>>>> 8f08dce5
<|MERGE_RESOLUTION|>--- conflicted
+++ resolved
@@ -1,28 +1,19 @@
 """An XBlock where students can read a question and compose their response"""
-<<<<<<< HEAD
+
 from django.template.context import Context
 import pkg_resources
 
 from django.template.loader import get_template
 from openassessment.peer.api import PeerEvaluationWorkflowError
-=======
+
 import datetime
 
-import pkg_resources
-
-from mako.template import Template
 from xblock.core import XBlock
 from xblock.fields import List, Scope, String
 from xblock.fragment import Fragment
 from submissions.api import SubmissionRequestError
->>>>>>> 8f08dce5
-
 from submissions import api
 from openassessment.peer import api as peer_api
-
-from xblock.core import XBlock
-from xblock.fields import List, Scope, String
-from xblock.fragment import Fragment
 
 from scenario_parser import ScenarioParser
 
@@ -247,22 +238,14 @@
 
     start_datetime = String(default=datetime.datetime.now().isoformat(), scope=Scope.content, help="ISO-8601 formatted string representing the start date of this assignment.")
     due_datetime = String(default=None, scope=Scope.content, help="ISO-8601 formatted string representing the end date of this assignment.")
-<<<<<<< HEAD
+
     title = String(default="", scope=Scope.content, help="A title to display to a student (plain text).")
-    prompt = String(default="", scope=Scope.content, help="A prompt to display to a student (plain text).")
-    rubric = List(default=None, scope=Scope.content, help="Instructions and criteria for students giving feedback.")
-    rubric_instructions = String( default=None, scope=Scope.content, help="Instructions for self and peer assessment.")
-    rubric_criteria = List(default=None, scope=Scope.content, help="The different parts of grading for students giving feedback.")
-    rubric_evals = List(default=None, scope=Scope.content, help="The requested set of evaluations and the order in which to apply them.")
-    course_id = String(default=u"TestCourse", scope=Scope.content, help="The course_id associated with this prompt (until we can get it from runtime).",)
-=======
     prompt = String( default=DEFAULT_PROMPT, scope=Scope.content, help="A prompt to display to a student (plain text).")
     rubric = List( default=[], scope=Scope.content, help="Instructions and criteria for students giving feedback.")
     rubric_instructions = String( default=DEFAULT_RUBRIC_INSTRUCTIONS, scope=Scope.content, help="Instructions for self and peer assessment.")
     rubric_criteria = List(default=DEFAULT_RUBRIC_CRITERIA, scope=Scope.content, help="The different parts of grading for students giving feedback.")
     rubric_evals = List(default=DEFAULT_EVAL_MODULES, scope=Scope.content, help="The requested set of evaluations and the order in which to apply them.")
     course_id = String( default=u"TestCourse", scope=Scope.content, help="The course_id associated with this prompt (until we can get it from runtime).",)
->>>>>>> 8f08dce5
 
     submit_errors = {     # Reported to user sometimes, and useful in tests
               'ENOSUB':   'API submission is unrequested',
@@ -298,7 +281,8 @@
         return student_item_dict
 
     def student_view(self, context=None):
-        """The main view of OpenAssessmentBlock, displayed when viewing courses."""
+        """The main view of OpenAssessmentBlock, displayed when viewing courses.
+        """
         def load(path):
             """Handy helper for getting resources from our kit."""
             data = pkg_resources.resource_string(__name__, path)
@@ -306,8 +290,6 @@
 
         trace = self._get_xblock_trace()
         student_item_dict = self._get_student_item_dict()
-<<<<<<< HEAD
-        previous_submissions = api.get_submissions(student_item_dict)
 
         grade_state = self._get_grade_state(student_item_dict)
         # All data we intend to pass to the front end.
@@ -320,27 +302,25 @@
             "rubric_evals": self.rubric_evals,
             "grade_state": grade_state,
         }
-=======
 
         try:
             previous_submissions = api.get_submissions(student_item_dict)
         except SubmissionRequestError:
             previous_submissions = []
 
->>>>>>> 8f08dce5
+        peer_submission = False
         try:
             # HACK: Replace with proper workflow.
-            peer_submission = False
             peer_eval = self._hack_get_peer_eval()
-<<<<<<< HEAD
+
             peer_submission = peer_api.get_submission_to_evaluate(
                 student_item_dict, peer_eval.must_be_graded_by
             )
             context_dict["peer_submission"] = peer_submission
-=======
+
             if peer_eval:
                 peer_submission = peer_api.get_submission_to_evaluate(student_item_dict, peer_eval["must_be_graded_by"])
->>>>>>> 8f08dce5
+
         except PeerEvaluationWorkflowError:
             # Additional HACK: Without proper workflow, there may not be the
             # correct information to complete the request for a peer submission.
@@ -441,7 +421,6 @@
 
         sparser = ScenarioParser(block, node, unknown_handler)
         block = sparser.parse()
-<<<<<<< HEAD
         return block
 
     def _get_grade_state(self, student_item):
@@ -477,7 +456,4 @@
 
     eval_type = "self-evaluation"
     navigation_text = "Your evaluation of your response"
-    url = "static/html/oa_self_evaluation.html"
-=======
-        return block
->>>>>>> 8f08dce5
+    url = "static/html/oa_self_evaluation.html"