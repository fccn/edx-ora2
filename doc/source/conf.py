# -*- coding: utf-8 -*-
#
# edx-tim documentation build configuration file, created by
# sphinx-quickstart on Fri Jan 17 08:32:59 2014.
#
# This file is execfile()d with the current directory set to its containing dir.
#
# Note that not all possible configuration values are present in this
# autogenerated file.
#
# All configuration values have a default; values that are commented out
# serve to show the default.

import sys, os

import sphinx_rtd_theme

# If extensions (or modules to document with autodoc) are in another directory,
# add these directories to sys.path here. If the directory is relative to the
# documentation root, use os.path.abspath to make it absolute, like shown here.
#sys.path.insert(0, os.path.abspath('.'))

# -- General configuration -----------------------------------------------------

# If your documentation needs a minimal Sphinx version, state it here.
#needs_sphinx = '1.0'
root = os.path.abspath('../../apps')

sys.path.append(os.path.join(root, "apps"))
sys.path.append(root)
<<<<<<< HEAD
sys.path.append(os.path.join(root, "submissions"))
sys.path.append(os.path.join(root, "openassessment/peer"))
=======
os.environ.setdefault("DJANGO_SETTINGS_MODULE", "settings.base")
>>>>>>> 73409417

# Add any Sphinx extension module names here, as strings. They can be extensions
# coming with Sphinx (named 'sphinx.ext.*') or your custom ones.
extensions = ['sphinx.ext.autodoc', 'sphinxcontrib.napoleon', 'sphinx.ext.coverage', 'sphinx.ext.ifconfig', 'sphinx.ext.todo']

# Add any paths that contain templates here, relative to this directory.
templates_path = ['_templates']

# The suffix of source filenames.
source_suffix = '.rst'

# The encoding of source files.
#source_encoding = 'utf-8-sig'

# The master toctree document.
master_doc = 'index'

# General information about the project.
project = u'edx-tim'
copyright = u'2014, edX.org'

# The version info for the project you're documenting, acts as replacement for
# |version| and |release|, also used in various other places throughout the
# built documents.
#
# The short X.Y version.
version = '1.0'
# The full version, including alpha/beta/rc tags.
release = '1.0'

# The language for content autogenerated by Sphinx. Refer to documentation
# for a list of supported languages.
#language = None

# There are two options for replacing |today|: either, you set today to some
# non-false value, then it is used:
#today = ''
# Else, today_fmt is used as the format for a strftime call.
#today_fmt = '%B %d, %Y'

# List of patterns, relative to source directory, that match files and
# directories to ignore when looking for source files.
exclude_patterns = []

# The reST default role (used for this markup: `text`) to use for all documents.
#default_role = None

# If true, '()' will be appended to :func: etc. cross-reference text.
#add_function_parentheses = True

# If true, the current module name will be prepended to all description
# unit titles (such as .. function::).
#add_module_names = True

# If true, sectionauthor and moduleauthor directives will be shown in the
# output. They are ignored by default.
#show_authors = False

# The name of the Pygments (syntax highlighting) style to use.
pygments_style = 'sphinx'

# A list of ignored prefixes for module index sorting.
#modindex_common_prefix = []


# -- Options for HTML output ---------------------------------------------------

# The theme to use for HTML and HTML Help pages.  See the documentation for
# a list of builtin themes.
html_theme = "sphinx_rtd_theme"

# Theme options are theme-specific and customize the look and feel of a theme
# further.  For a list of options available for each theme, see the
# documentation.
#html_theme_options = {}

# Add any paths that contain custom themes here, relative to this directory.
html_theme_path = [sphinx_rtd_theme.get_html_theme_path()]

# The name for this set of Sphinx documents.  If None, it defaults to
# "<project> v<release> documentation".
#html_title = None

# A shorter title for the navigation bar.  Default is the same as html_title.
#html_short_title = None

# The name of an image file (relative to this directory) to place at the top
# of the sidebar.
#html_logo = None

# The name of an image file (within the static path) to use as favicon of the
# docs.  This file should be a Windows icon file (.ico) being 16x16 or 32x32
# pixels large.
#html_favicon = None

# Add any paths that contain custom static files (such as style sheets) here,
# relative to this directory. They are copied after the builtin static files,
# so a file named "default.css" will overwrite the builtin "default.css".
html_static_path = ['_static']

# If not '', a 'Last updated on:' timestamp is inserted at every page bottom,
# using the given strftime format.
#html_last_updated_fmt = '%b %d, %Y'

# If true, SmartyPants will be used to convert quotes and dashes to
# typographically correct entities.
#html_use_smartypants = True

# Custom sidebar templates, maps document names to template names.
#html_sidebars = {}

# Additional templates that should be rendered to pages, maps page names to
# template names.
#html_additional_pages = {}

# If false, no module index is generated.
#html_domain_indices = True

# If false, no index is generated.
#html_use_index = True

# If true, the index is split into individual pages for each letter.
#html_split_index = False

# If true, links to the reST sources are added to the pages.
#html_show_sourcelink = True

# If true, "Created using Sphinx" is shown in the HTML footer. Default is True.
#html_show_sphinx = True

# If true, "(C) Copyright ..." is shown in the HTML footer. Default is True.
#html_show_copyright = True

# If true, an OpenSearch description file will be output, and all pages will
# contain a <link> tag referring to it.  The value of this option must be the
# base URL from which the finished HTML is served.
#html_use_opensearch = ''

# This is the file name suffix for HTML files (e.g. ".xhtml").
#html_file_suffix = None

# Output file base name for HTML help builder.
htmlhelp_basename = 'edx-timdoc'


# -- Options for LaTeX output --------------------------------------------------

latex_elements = {
# The paper size ('letterpaper' or 'a4paper').
#'papersize': 'letterpaper',

# The font size ('10pt', '11pt' or '12pt').
#'pointsize': '10pt',

# Additional stuff for the LaTeX preamble.
#'preamble': '',
}

# Grouping the document tree into LaTeX files. List of tuples
# (source start file, target name, title, author, documentclass [howto/manual]).
latex_documents = [
    ('index',
     'edx-tim.tex',
     u'edX Tim Documentation',
     u'edX.org',
     'manual'),
    ]

# The name of an image file (relative to this directory) to place at the top of
# the title page.
#latex_logo = None

# For "manual" documents, if this is true, then toplevel headings are parts,
# not chapters.
#latex_use_parts = False

# If true, show page references after internal links.
#latex_show_pagerefs = False

# If true, show URL addresses after external links.
#latex_show_urls = False

# Documents to append as an appendix to all manuals.
#latex_appendices = []

# If false, no module index is generated.
#latex_domain_indices = True


# -- Options for manual page output --------------------------------------------

# One entry per manual page. List of tuples
# (source start file, name, description, authors, manual section).
man_pages = [
    ('index', 'edx-tim', u'edX Tim Documentation',
     [u'edX.org'], 1)
]

# If true, show URL addresses after external links.
#man_show_urls = False


# -- Options for Texinfo output ------------------------------------------------

# Grouping the document tree into Texinfo files. List of tuples
# (source start file, target name, title, author,
#  dir menu entry, description, category)
texinfo_documents = [
    ('index',
     'edx-tim',
     u'edX Tim Documentation',
     u'edX.org',
     'edx-tim',
     'Grading Modules',
     'Miscellaneous'),
    ]

# Documents to append as an appendix to all manuals.
#texinfo_appendices = []

# If false, no module index is generated.
#texinfo_domain_indices = True

# How to display URL addresses: 'footnote', 'no', or 'inline'.
#texinfo_show_urls = 'footnote'


# Example configuration for intersphinx: refer to the Python standard library.
intersphinx_mapping = {'http://docs.python.org/': None}<|MERGE_RESOLUTION|>--- conflicted
+++ resolved
@@ -24,16 +24,11 @@
 
 # If your documentation needs a minimal Sphinx version, state it here.
 #needs_sphinx = '1.0'
-root = os.path.abspath('../../apps')
+root = os.path.abspath('../..')
 
 sys.path.append(os.path.join(root, "apps"))
 sys.path.append(root)
-<<<<<<< HEAD
-sys.path.append(os.path.join(root, "submissions"))
-sys.path.append(os.path.join(root, "openassessment/peer"))
-=======
 os.environ.setdefault("DJANGO_SETTINGS_MODULE", "settings.base")
->>>>>>> 73409417
 
 # Add any Sphinx extension module names here, as strings. They can be extensions
 # coming with Sphinx (named 'sphinx.ext.*') or your custom ones.
