import logging

from xblock.core import XBlock

from submissions import api
from openassessment.fileupload import api as file_upload_api
from openassessment.fileupload.api import FileUploadError
from openassessment.workflow.errors import AssessmentWorkflowError
from .resolve_dates import DISTANT_FUTURE


logger = logging.getLogger(__name__)


class SubmissionMixin(object):
    """Submission Mixin introducing all Submission-related functionality.

    Submission Mixin contains all logic and handlers associated with rendering
    the submission section of the front end, as well as making all API calls to
    the middle tier for constructing new submissions, or fetching submissions.

    SubmissionMixin is a Mixin for the OpenAssessmentBlock. Functions in the
    SubmissionMixin call into the OpenAssessmentBlock functions and will not
    work outside the scope of OpenAssessmentBlock.

    """

<<<<<<< HEAD
=======
    SUBMIT_ERRORS = {
        # Reported to user sometimes, and useful in tests
        'ENODATA':  _(u'An unexpected error occurred.'),
        'EBADFORM': _(u'An unexpected error occurred.'),
        'EUNKNOWN': _(u'An unexpected error occurred.'),
        'ENOMULTI': _(u'Multiple submissions are not allowed.'),
        'ENOPREVIEW': _(u'To submit a response, view this component in Preview or Live mode.'),
        'EBADARGS': _(u'An unexpected error occurred.'),
        'EANSWERLENGTH': _(u'This response exceeds the size limit.')
    }

>>>>>>> 3cc5adbe
    @XBlock.json_handler
    def submit(self, data, suffix=''):
        """Place the submission text into Openassessment system

        Allows submission of new responses.  Performs basic workflow validation
        on any new submission to ensure it is acceptable to receive a new
        response at this time.

        Args:
            data (dict): Data may contain two attributes: submission and
                file_url. submission is the response from the student which
                should be stored in the Open Assessment system. file_url is the
                path to a related file for the submission. file_url is optional.
            suffix (str): Not used in this handler.

        Returns:
            (tuple): Returns the status (boolean) of this request, the
                associated status tag (str), and status text (unicode).

        """
        if 'submission' not in data:
<<<<<<< HEAD
            return (
                False,
                'EBADARGS',
                self._(u'"submission" required to submit answer.')
            )
=======
            return False, 'EBADARGS', self.SUBMIT_ERRORS['EBADARGS']
>>>>>>> 3cc5adbe

        status = False
        student_sub = data['submission']
        student_item_dict = self.get_student_item_dict()

        # Short-circuit if no user is defined (as in Studio Preview mode)
        # Since students can't submit, they will never be able to progress in the workflow
        if self.in_studio_preview:
<<<<<<< HEAD
            return (
                False,
                'ENOPREVIEW',
                self._(u'To submit a response, view this component in Preview or Live mode.')
            )
=======
            return False, 'ENOPREVIEW', self.SUBMIT_ERRORS['ENOPREVIEW']
>>>>>>> 3cc5adbe

        workflow = self.get_workflow_info()

        status_tag = 'ENOMULTI'  # It is an error to submit multiple times for the same item
        status_text = self._(u'Multiple submissions are not allowed.')
        if not workflow:
            try:
                submission = self.create_submission(
                    student_item_dict,
                    student_sub
                )
            except api.SubmissionRequestError as err:

                # Handle the case of an answer that's too long as a special case,
                # so we can display a more specific error message.
                # Although we limit the number of characters the user can
                # enter on the client side, the submissions API uses the JSON-serialized
                # submission to calculate length.  If each character submitted
                # by the user takes more than 1 byte to encode (for example, double-escaped
                # newline characters or non-ASCII unicode), then the user might
                # exceed the limits set by the submissions API.  In that case,
                # we display an error message indicating that the answer is too long.
                answer_too_long = any(
                    "maximum answer size exceeded" in answer_err.lower()
                    for answer_err in err.field_errors.get('answer', [])
                )
                if answer_too_long:
                    status_tag = 'EANSWERLENGTH'
                else:
                    msg = (
                        u"The submissions API reported an invalid request error "
                        u"when submitting a response for the user: {student_item}"
                    ).format(student_item=student_item_dict)
                    logger.exception(msg)
                    status_tag = 'EBADFORM'
            except (api.SubmissionError, AssessmentWorkflowError):
                msg = (
                    u"An unknown error occurred while submitting "
                    u"a response for the user: {student_item}"
                ).format(student_item=student_item_dict)
                logger.exception(msg)
                status_tag = 'EUNKNOWN'
                status_text = self._(u'API returned unclassified exception.')
            else:
                status = True
                status_tag = submission.get('student_item')
                status_text = submission.get('attempt_number')

<<<<<<< HEAD
=======
        # relies on success being orthogonal to errors
        status_text = status_text if status_text else self.SUBMIT_ERRORS[status_tag]
>>>>>>> 3cc5adbe
        return status, status_tag, status_text

    @XBlock.json_handler
    def save_submission(self, data, suffix=''):
        """
        Save the current student's response submission.
        If the student already has a response saved, this will overwrite it.

        Args:
            data (dict): Data should have a single key 'submission' that contains
                the text of the student's response. Optionally, the data could
                have a 'file_url' key that is the path to an associated file for
                this submission.
            suffix (str): Not used.

        Returns:
            dict: Contains a bool 'success' and unicode string 'msg'.
        """
        if 'submission' in data:
            try:
                self.saved_response = unicode(data['submission'])
                self.has_saved = True

                # Emit analytics event...
                self.runtime.publish(
                    self,
                    "openassessmentblock.save_submission",
                    {"saved_response": self.saved_response}
                )
            except:
                return {'success': False, 'msg': self._(u"This response could not be saved.")}
            else:
                return {'success': True, 'msg': u''}
        else:
            return {'success': False, 'msg': self._(u"This response was not submitted.")}

    def create_submission(self, student_item_dict, student_sub):

        # Store the student's response text in a JSON-encodable dict
        # so that later we can add additional response fields.
        student_sub_dict = {'text': student_sub}

        if self.allow_file_upload:
            student_sub_dict['file_key'] = self._get_student_item_key()
        submission = api.create_submission(student_item_dict, student_sub_dict)
        self.create_workflow(submission["uuid"])
        self.submission_uuid = submission["uuid"]

        # Emit analytics event...
        self.runtime.publish(
            self,
            "openassessmentblock.create_submission",
            {
                "submission_uuid": submission["uuid"],
                "attempt_number": submission["attempt_number"],
                "created_at": submission["created_at"],
                "submitted_at": submission["submitted_at"],
                "answer": submission["answer"],
            }
        )

        return submission

    @XBlock.json_handler
    def upload_url(self, data, suffix=''):
        """
        Request a URL to be used for uploading content related to this
        submission.

        Returns:
            A URL to be used to upload content associated with this submission.

        """
        if "contentType" not in data:
            return {'success': False, 'msg': self._(u"Must specify contentType.")}
        content_type = data['contentType']

        if not content_type.startswith('image/'):
            return {'success': False, 'msg': self._(u"contentType must be an image.")}

        try:
            key = self._get_student_item_key()
            url = file_upload_api.get_upload_url(key, content_type)
            return {'success': True, 'url': url}
        except FileUploadError:
            logger.exception("Error retrieving upload URL.")
            return {'success': False, 'msg': self._(u"Error retrieving upload URL.")}

    @XBlock.json_handler
    def download_url(self, data, suffix=''):
        """
        Request a download URL.

        Returns:
            A URL to be used for downloading content related to the submission.

        """
        return {'success': True, 'url': self._get_download_url()}

    def _get_download_url(self):
        """
        Internal function for retrieving the download url.

        """
        try:
            return file_upload_api.get_download_url(self._get_student_item_key())
        except FileUploadError:
            logger.exception("Error retrieving download URL.")
            return ''

    def _get_student_item_key(self):
        """
        Simple utility method to generate a common file upload key based on
        the student item.

        Returns:
            A string representation of the key.

        """
        return u"{student_id}/{course_id}/{item_id}".format(
            **self.get_student_item_dict()
        )

    def get_download_url_from_submission(self, submission):
        """
        Returns a download URL for retrieving content within a submission.

        Args:
            submission (dict): Dictionary containing an answer and a file_key.
                The file_key is used to try and retrieve a download url
                with related content

        Returns:
            A URL to related content. If there is no content related to this
            key, or if there is no key for the submission, returns an empty
            string.

        """
        url = ""
        key = submission['answer'].get('file_key', '')
        try:
            if key:
                url = file_upload_api.get_download_url(key)
        except FileUploadError:
            logger.exception("Unable to generate download url for file key {}".format(key))
        return url

    @staticmethod
    def get_user_submission(submission_uuid):
        """Return the most recent submission by user in workflow

        Return the most recent submission.  If no submission is available,
        return None. All submissions are preserved, but only the most recent
        will be returned in this function, since the active workflow will only
        be concerned with the most recent submission.

        Args:
            submission_uuid (str): The uuid for the submission to retrieve.

        Returns:
            (dict): A dictionary representation of a submission to render to
                the front end.

        """
        try:
            return api.get_submission(submission_uuid)
        except api.SubmissionRequestError:
            # This error is actually ok.
            return None

    @property
    def save_status(self):
        """
        Return a string indicating whether the response has been saved.

        Returns:
            unicode
        """
        return self._(u'This response has been saved but not submitted.') if self.has_saved else self._(u'This response has not been saved.')

    @XBlock.handler
    def render_submission(self, data, suffix=''):
        """Renders the Submission HTML section of the XBlock

        Generates the submission HTML for the first section of an Open
        Assessment XBlock. See OpenAssessmentBlock.render_assessment() for
        more information on rendering XBlock sections.

        Needs to support the following scenarios:
        Unanswered and Open
        Unanswered and Closed
        Saved
        Saved and Closed
        Submitted
        Submitted and Closed
        Submitted, waiting assessment
        Submitted and graded

        """
        path, context = self.submission_path_and_context()
        return self.render_assessment(path, context_dict=context)

    def submission_path_and_context(self):
        """
        Determine the template path and context to use when
        rendering the response (submission) step.

        Returns:
            tuple of `(path, context)`, where `path` (str) is the path to the template,
            and `context` (dict) is the template context.

        """
        workflow = self.get_workflow_info()
        problem_closed, reason, start_date, due_date = self.is_closed('submission')

        path = 'openassessmentblock/response/oa_response.html'
        context = {}

        # Due dates can default to the distant future, in which case
        # there's effectively no due date.
        # If we don't add the date to the context, the template won't display it.
        if due_date < DISTANT_FUTURE:
            context["submission_due"] = due_date

        context['allow_file_upload'] = self.allow_file_upload
        context['has_peer'] = 'peer-assessment' in self.assessment_steps
        context['has_self'] = 'self-assessment' in self.assessment_steps

        if self.allow_file_upload:
            context['file_url'] = self._get_download_url()

        if not workflow and problem_closed:
            if reason == 'due':
                path = 'openassessmentblock/response/oa_response_closed.html'
            elif reason == 'start':
                context['submission_start'] = start_date
                path = 'openassessmentblock/response/oa_response_unavailable.html'
        elif not workflow:
            context['saved_response'] = self.saved_response
            context['save_status'] = self.save_status
            context['submit_enabled'] = self.saved_response != ''
            path = "openassessmentblock/response/oa_response.html"
        elif workflow["status"] == "done":
            student_submission = self.get_user_submission(
                workflow["submission_uuid"]
            )
            context["student_submission"] = student_submission
            path = 'openassessmentblock/response/oa_response_graded.html'
        else:
            context["student_submission"] = self.get_user_submission(
                workflow["submission_uuid"]
            )
            path = 'openassessmentblock/response/oa_response_submitted.html'

        return path, context<|MERGE_RESOLUTION|>--- conflicted
+++ resolved
@@ -25,20 +25,6 @@
 
     """
 
-<<<<<<< HEAD
-=======
-    SUBMIT_ERRORS = {
-        # Reported to user sometimes, and useful in tests
-        'ENODATA':  _(u'An unexpected error occurred.'),
-        'EBADFORM': _(u'An unexpected error occurred.'),
-        'EUNKNOWN': _(u'An unexpected error occurred.'),
-        'ENOMULTI': _(u'Multiple submissions are not allowed.'),
-        'ENOPREVIEW': _(u'To submit a response, view this component in Preview or Live mode.'),
-        'EBADARGS': _(u'An unexpected error occurred.'),
-        'EANSWERLENGTH': _(u'This response exceeds the size limit.')
-    }
-
->>>>>>> 3cc5adbe
     @XBlock.json_handler
     def submit(self, data, suffix=''):
         """Place the submission text into Openassessment system
@@ -60,15 +46,11 @@
 
         """
         if 'submission' not in data:
-<<<<<<< HEAD
             return (
                 False,
                 'EBADARGS',
                 self._(u'"submission" required to submit answer.')
             )
-=======
-            return False, 'EBADARGS', self.SUBMIT_ERRORS['EBADARGS']
->>>>>>> 3cc5adbe
 
         status = False
         student_sub = data['submission']
@@ -77,15 +59,11 @@
         # Short-circuit if no user is defined (as in Studio Preview mode)
         # Since students can't submit, they will never be able to progress in the workflow
         if self.in_studio_preview:
-<<<<<<< HEAD
             return (
                 False,
                 'ENOPREVIEW',
                 self._(u'To submit a response, view this component in Preview or Live mode.')
             )
-=======
-            return False, 'ENOPREVIEW', self.SUBMIT_ERRORS['ENOPREVIEW']
->>>>>>> 3cc5adbe
 
         workflow = self.get_workflow_info()
 
@@ -134,11 +112,6 @@
                 status_tag = submission.get('student_item')
                 status_text = submission.get('attempt_number')
 
-<<<<<<< HEAD
-=======
-        # relies on success being orthogonal to errors
-        status_text = status_text if status_text else self.SUBMIT_ERRORS[status_tag]
->>>>>>> 3cc5adbe
         return status, status_tag, status_text
 
     @XBlock.json_handler
