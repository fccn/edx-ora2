--- conflicted
+++ resolved
@@ -30,7 +30,7 @@
         resp = self.request(xblock, 'submit', long_submission, response_format='json')
         self.assertFalse(resp[0])
         self.assertEqual(resp[1], "EANSWERLENGTH")
-        self.assertEqual(resp[2], xblock.SUBMIT_ERRORS["EANSWERLENGTH"])
+        self.assertIsNot(resp[2], None)
 
     @scenario('data/basic_scenario.xml', user_id='Bob')
     def test_submission_multisubmit_failure(self, xblock):
@@ -41,11 +41,7 @@
         resp = self.request(xblock, 'submit', self.SUBMISSION, response_format='json')
         self.assertFalse(resp[0])
         self.assertEqual(resp[1], "ENOMULTI")
-<<<<<<< HEAD
         self.assertIsNotNone(resp[2])
-=======
-        self.assertEqual(resp[2], xblock.SUBMIT_ERRORS["ENOMULTI"])
->>>>>>> 3cc5adbe
 
     @scenario('data/basic_scenario.xml', user_id='Bob')
     @patch.object(sub_api, 'create_submission')
@@ -54,11 +50,7 @@
         resp = self.request(xblock, 'submit', self.SUBMISSION, response_format='json')
         self.assertFalse(resp[0])
         self.assertEqual(resp[1], "EUNKNOWN")
-<<<<<<< HEAD
         self.assertIsNotNone(resp[2])
-=======
-        self.assertEqual(resp[2], xblock.SUBMIT_ERRORS["EUNKNOWN"])
->>>>>>> 3cc5adbe
 
     @scenario('data/basic_scenario.xml', user_id='Bob')
     @patch.object(sub_api, 'create_submission')
@@ -67,11 +59,7 @@
         resp = self.request(xblock, 'submit', self.SUBMISSION, response_format='json')
         self.assertFalse(resp[0])
         self.assertEqual(resp[1], "EBADFORM")
-<<<<<<< HEAD
         self.assertIsNotNone(resp[2])
-=======
-        self.assertEqual(resp[2], xblock.SUBMIT_ERRORS["EBADFORM"])
->>>>>>> 3cc5adbe
 
     # In Studio preview mode, the runtime sets the user ID to None
     @scenario('data/basic_scenario.xml', user_id=None)
@@ -88,7 +76,7 @@
         resp = self.request(xblock, 'submit', self.SUBMISSION, response_format='json')
         self.assertFalse(resp[0])
         self.assertEqual(resp[1], "ENOPREVIEW")
-        self.assertEqual(resp[2], xblock.SUBMIT_ERRORS["ENOPREVIEW"])
+        self.assertIsNot(resp[2], None)
 
     @scenario('data/over_grade_scenario.xml', user_id='Alice')
     def test_closed_submissions(self, xblock):
