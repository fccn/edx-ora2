{
    "no_criteria": {
        "prompt": "My new prompt.",
        "title": "My new title.",
        "feedback_prompt": "Feedback prompt",
        "allow_file_upload": false,
        "assessments": [
            {
                "name": "peer-assessment",
                "must_grade": 5,
                "must_be_graded_by": 3,
                "start": null,
                "due": null
            },
            {
                "name": "self-assessment",
                "start": null,
                "due": null
            }
        ],
<<<<<<< HEAD
        "editor_assessments_order": ["student-training", "peer-assessment", "self-assessment"],
=======
        "editor_assessments_order": ["student-training", "peer-assessment", "self-assessment", "example-based-assessment"],
>>>>>>> eefe1b46
        "submission_due": "2014-02-27T09:46",
        "submission_start": "2014-02-10T09:46"
    },

    "no_prompt": {
        "feedback_prompt": "Feedback prompt",
        "allow_file_upload": false,
        "criteria": [
            {
                "order_num": 0,
                "label": "Test criterion",
                "prompt": "Test criterion prompt",
                "options": [
                    {
                        "order_num": 0,
                        "points": 0,
                        "label": "No",
                        "explanation": "No explanation"
                    },
                    {
                        "order_num": 1,
                        "points": 2,
                        "label": "Yes",
                        "explanation": "Yes explanation"
                    }
                ],
<<<<<<< HEAD
                "editor_assessments_order": ["student-training", "peer-assessment", "self-assessment"],
=======
                "editor_assessments_order": ["student-training", "peer-assessment", "self-assessment", "example-based-assessment"],
>>>>>>> eefe1b46
                "feedback": "optional"
            }
        ],
        "title": "My new title.",
        "assessments": [
            {
                "name": "peer-assessment",
                "must_grade": 5,
                "must_be_graded_by": 3,
                "start": null,
                "due": null
            },
            {
                "name": "self-assessment",
                "start": null,
                "due": null
            }
        ],
        "submission_due": "2014-02-27T09:46",
        "submission_start": "2014-02-10T09:46"
    },

    "no_feedback_prompt": {
        "prompt": "Test prompt",
        "allow_file_upload": false,
        "criteria": [
            {
                "order_num": 0,
                "label": "Test criterion",
                "prompt": "Test criterion prompt",
                "options": [
                    {
                        "order_num": 0,
                        "points": 0,
                        "label": "No",
                        "explanation": "No explanation"
                    },
                    {
                        "order_num": 1,
                        "points": 2,
                        "label": "Yes",
                        "explanation": "Yes explanation"
                    }
                ],
                "feedback": "optional"
            }
        ],
        "title": "My new title.",
        "assessments": [
            {
                "name": "peer-assessment",
                "must_grade": 5,
                "must_be_graded_by": 3,
                "start": null,
                "due": null
            },
            {
                "name": "self-assessment",
                "start": null,
                "due": null
            }
        ],
<<<<<<< HEAD
        "editor_assessments_order": ["student-training", "peer-assessment", "self-assessment"],
=======
        "editor_assessments_order": ["student-training", "peer-assessment", "self-assessment", "example-based-assessment"],
>>>>>>> eefe1b46
        "submission_due": "2014-02-27T09:46",
        "submission_start": "2014-02-10T09:46"
    },

    "no_submission_due": {
        "feedback_prompt": "Feedback prompt",
        "prompt": "Test Prompt",
        "allow_file_upload": false,
        "criteria": [
            {
                "order_num": 0,
                "label": "Test criterion",
                "prompt": "Test criterion prompt",
                "options": [
                    {
                        "order_num": 0,
                        "points": 0,
                        "label": "No",
                        "explanation": "No explanation"
                    },
                    {
                        "order_num": 1,
                        "points": 2,
                        "label": "Yes",
                        "explanation": "Yes explanation"
                    }
                ],
                "feedback": "optional"
            }
        ],
        "title": "My new title.",
        "assessments": [
            {
                "name": "peer-assessment",
                "must_grade": 5,
                "must_be_graded_by": 3,
                "start": null,
                "due": null
            },
            {
                "name": "self-assessment",
                "start": null,
                "due": null
            }
        ],
<<<<<<< HEAD
        "editor_assessments_order": ["student-training", "peer-assessment", "self-assessment"],
=======
        "editor_assessments_order": ["student-training", "peer-assessment", "self-assessment", "example-based-assessment"],
>>>>>>> eefe1b46
        "submission_start": "2014-02-10T09:46"
    },

    "invalid_dates": {
        "feedback_prompt": "Feedback prompt",
        "prompt": "Test Prompt",
        "allow_file_upload": false,
        "criteria": [
            {
                "order_num": 0,
                "label": "Test criterion",
                "prompt": "Test criterion prompt",
                "options": [
                    {
                        "order_num": 0,
                        "points": 0,
                        "label": "No",
                        "explanation": "No explanation"
                    },
                    {
                        "order_num": 1,
                        "points": 2,
                        "label": "Yes",
                        "explanation": "Yes explanation"
                    }
                ],
                "feedback": "optional"
            }
        ],
        "title": "My new title.",
        "assessments": [
            {
                "name": "peer-assessment",
                "must_grade": 5,
                "must_be_graded_by": 3,
                "start": null,
                "due": null
            },
            {
                "name": "self-assessment",
                "start": null,
                "due": null
            }
        ],
<<<<<<< HEAD
        "editor_assessments_order": ["student-training", "peer-assessment", "self-assessment"],
=======
        "editor_assessments_order": ["student-training", "peer-assessment", "self-assessment", "example-based-assessment"],
>>>>>>> eefe1b46
        "submission_due": "2012-02-27T09:46",
        "submission_start": "2015-02-10T09:46",
        "expected_error": "the start date '2015-02-10 09:46:00+00:00' cannot be later than the due date '2012-02-27 09:46:00+00:00'"
    },

    "invalid_dates_two": {
        "feedback_prompt": "Feedback prompt",
        "prompt": "Test Prompt",
        "allow_file_upload": false,
        "criteria": [
            {
                "order_num": 0,
                "label": "Test criterion",
                "prompt": "Test criterion prompt",
                "options": [
                    {
                        "order_num": 0,
                        "points": 0,
                        "label": "No",
                        "explanation": "No explanation"
                    },
                    {
                        "order_num": 1,
                        "points": 2,
                        "label": "Yes",
                        "explanation": "Yes explanation"
                    }
                ],
                "feedback": "optional"
            }
        ],
        "title": "My new title.",
        "assessments": [
            {
                "name": "peer-assessment",
                "must_grade": 5,
                "must_be_graded_by": 3,
                "start": null,
                "due": null
            },
            {
                "name": "self-assessment",
                "start": null,
                "due": "2003-01-02T00:00"
            }
        ],
<<<<<<< HEAD
        "editor_assessments_order": ["student-training", "peer-assessment", "self-assessment"],
=======
        "editor_assessments_order": ["student-training", "peer-assessment", "self-assessment", "example-based-assessment"],
>>>>>>> eefe1b46
        "submission_due": "2012-02-27T09:46",
        "submission_start": null,
        "expected_error": "cannot be later"
    },

    "order_num_is_string": {
        "feedback_prompt": "Feedback prompt",
        "prompt": "Test Prompt",
        "allow_file_upload": false,
        "criteria": [
            {
                "order_num": "Hello",
                "label": "Test criterion",
                "prompt": "Test criterion prompt",
                "options": [
                    {
                        "order_num": 0,
                        "points": 0,
                        "label": "No",
                        "explanation": "No explanation"
                    },
                    {
                        "order_num": 1,
                        "points": 2,
                        "label": "Yes",
                        "explanation": "Yes explanation"
                    }
                ],
                "feedback": "optional"
            }
        ],
        "title": "My new title.",
        "assessments": [
            {
                "name": "self-assessment",
                "start": null,
                "due": null
            }
        ],
<<<<<<< HEAD
        "editor_assessments_order": ["student-training", "peer-assessment", "self-assessment"],
=======
        "editor_assessments_order": ["student-training", "peer-assessment", "self-assessment", "example-based-assessment"],
>>>>>>> eefe1b46
        "submission_due": null,
        "submission_start": null
    },

    "feedback_missing": {
        "feedback_prompt": "Feedback prompt",
        "prompt": "Test Prompt",
        "allow_file_upload": false,
        "criteria": [
            {
                "order_num": 0,
                "label": "Test criterion",
                "prompt": "Test criterion prompt",
                "options": [
                    {
                        "order_num": 0,
                        "points": 0,
                        "label": "No",
                        "explanation": "No explanation"
                    },
                    {
                        "order_num": 1,
                        "points": 2,
                        "label": "Yes",
                        "explanation": "Yes explanation"
                    }
                ]
            }
        ],
        "title": "My new title.",
        "assessments": [
            {
                "name": "self-assessment",
                "start": null,
                "due": null
            }
        ],
<<<<<<< HEAD
        "editor_assessments_order": ["student-training", "peer-assessment", "self-assessment"],
=======
        "editor_assessments_order": ["student-training", "peer-assessment", "self-assessment", "example-based-assessment"],
>>>>>>> eefe1b46
        "submission_due": null,
        "submission_start": null
    },

    "criterion_not_a_dict": {
        "feedback_prompt": "Feedback prompt",
        "prompt": "prompty",
        "allow_file_upload": false,
        "criteria": [
            []
        ],
        "title": "My new title.",
        "assessments": [
            {
                "name": "self-assessment",
                "start": null,
                "due": null
            }
        ],
<<<<<<< HEAD
        "editor_assessments_order": ["student-training", "peer-assessment", "self-assessment"],
=======
        "editor_assessments_order": ["student-training", "peer-assessment", "self-assessment", "example-based-assessment"],
>>>>>>> eefe1b46
        "submission_due": null,
        "submission_start": null
    },

    "criteria_missing_keys": {
        "feedback_prompt": "Feedback prompt",
        "prompt": "Test Prompt",
        "allow_file_upload": false,
        "criteria": [
            {
                "order_num": 0,
                "label": "Test criterion",
                "options": [
                    {
                        "order_num": 0,
                        "points": 0,
                        "label": "No",
                        "explanation": "No explanation"
                    },
                    {
                        "order_num": 1,
                        "points": 2,
                        "label": "Yes",
                        "explanation": "Yes explanation"
                    }
                ],
                "feedback": "optional"
            }
        ],
        "title": "My new title.",
        "assessments": [
            {
                "name": "self-assessment",
                "start": null,
                "due": null
            }
        ],
<<<<<<< HEAD
        "editor_assessments_order": ["student-training", "peer-assessment", "self-assessment"],
=======
        "editor_assessments_order": ["student-training", "peer-assessment", "self-assessment", "example-based-assessment"],
>>>>>>> eefe1b46
        "submission_due": null,
        "submission_start": null
    },

    "options_not_a_list": {
        "feedback_prompt": "Feedback prompt",
        "prompt": "Test Prompt",
        "allow_file_upload": false,
        "criteria": [
            {
                "order_num": 0,
                "label": "Test criterion",
                "prompt": "Test criterion prompt",
                "options": "not a list",
                "feedback": "optional"
            }
        ],
        "title": "My new title.",
        "assessments": [
            {
                "name": "self-assessment",
                "start": null,
                "due": null
            }
        ],
<<<<<<< HEAD
        "editor_assessments_order": ["student-training", "peer-assessment", "self-assessment"],
=======
        "editor_assessments_order": ["student-training", "peer-assessment", "self-assessment", "example-based-assessment"],
>>>>>>> eefe1b46
        "submission_due": null,
        "submission_start": null
    },

    "option_not_a_dictionary": {
        "feedback_prompt": "Feedback prompt",
        "prompt": "Test Prompt",
        "allow_file_upload": false,
        "criteria": [
            {
                "order_num": 0,
                "label": "Test criterion",
                "prompt": "Test criterion prompt",
                "options": [
                    {
                        "order_num": 0,
                        "points": 0,
                        "label": "No",
                        "explanation": "No explanation"
                    },
                    []
                ],
                "feedback": "optional"
            }
        ],
        "title": "My new title.",
        "assessments": [
            {
                "name": "self-assessment",
                "start": null,
                "due": null
            }
        ],
<<<<<<< HEAD
        "editor_assessments_order": ["student-training", "peer-assessment", "self-assessment"],
=======
        "editor_assessments_order": ["student-training", "peer-assessment", "self-assessment", "example-based-assessment"],
>>>>>>> eefe1b46
        "submission_due": null,
        "submission_start": null
    },

    "option_missing_keys": {
        "feedback_prompt": "Feedback prompt",
        "prompt": "Test Prompt",
        "allow_file_upload": false,
        "criteria": [
            {
                "order_num": 0,
                "label": "Test criterion",
                "prompt": "Test criterion prompt",
                "options": [
                    {
                        "points": 0,
                        "label": "No",
                        "explanation": "No explanation"
                    },
                    {
                        "order_num": 1,
                        "points": 2,
                        "label": "Yes",
                        "explanation": "Yes explanation"
                    }
                ],
                "feedback": "optional"
            }
        ],
        "title": "My new title.",
        "assessments": [
            {
                "name": "self-assessment",
                "start": null,
                "due": null
            }
        ],
<<<<<<< HEAD
        "editor_assessments_order": ["student-training", "peer-assessment", "self-assessment"],
=======
        "editor_assessments_order": ["student-training", "peer-assessment", "self-assessment", "example-based-assessment"],
>>>>>>> eefe1b46
        "submission_due": null,
        "submission_start": null
    },

    "option_points_must_be_int": {
        "feedback_prompt": "Feedback prompt",
        "prompt": "Test Prompt",
        "allow_file_upload": false,
        "criteria": [
            {
                "order_num": 0,
                "name": "Test criterion",
                "prompt": "Test criterion prompt",
                "options": [
                    {
                        "order_num": 0,
                        "points": "a million stanley nickels",
                        "name": "No",
                        "explanation": "No explanation"
                    },
                    {
                        "order_num": 1,
                        "points": "One Shrutebuck",
                        "name": "Yes",
                        "explanation": "Yes explanation"
                    }
                ],
                "feedback": "optional"
            }
        ],
        "title": "My new title.",
        "assessments": [
            {
                "name": "self-assessment",
                "start": null,
                "due": null
            }
        ],
<<<<<<< HEAD
        "editor_assessments_order": ["student-training", "peer-assessment", "self-assessment"],
=======
        "editor_assessments_order": ["student-training", "peer-assessment", "self-assessment", "example-based-assessment"],
>>>>>>> eefe1b46
        "submission_due": null,
        "submission_start": null,
        "expected_error": "error updating xblock configuration"
    },

    "allow_file_upload_must_be_boolean": {
        "feedback_prompt": "Feedback prompt",
        "prompt": "Test Prompt",
        "allow_file_upload": 6,
        "criteria": [
            {
                "order_num": 0,
                "name": "Test criterion",
                "prompt": "Test criterion prompt",
                "options": [
                    {
                        "order_num": 0,
                        "points": "a million stanley nickels",
                        "name": "No",
                        "explanation": "No explanation"
                    },
                    {
                        "order_num": 1,
                        "points": "One Shrutebuck",
                        "name": "Yes",
                        "explanation": "Yes explanation"
                    }
                ],
                "feedback": "optional"
            }
        ],
        "title": "My new title.",
        "assessments": [
            {
                "name": "self-assessment",
                "start": null,
                "due": null
            }
        ],
<<<<<<< HEAD
        "editor_assessments_order": ["student-training", "peer-assessment", "self-assessment"],
=======
        "editor_assessments_order": ["student-training", "peer-assessment", "self-assessment", "example-based-assessment"],
>>>>>>> eefe1b46
        "submission_due": null,
        "submission_start": null,
        "expected_error": "error updating xblock configuration"
    },

    "allow_file_upload_null": {
        "feedback_prompt": "Feedback prompt",
        "prompt": "Test Prompt",
        "allow_file_upload": null,
        "criteria": [
            {
                "order_num": 0,
                "label": "Test criterion",
                "prompt": "Test criterion prompt",
                "options": [
                    {
                        "order_num": 0,
                        "points": "a million stanley nickels",
                        "label": "No",
                        "explanation": "No explanation"
                    },
                    {
                        "order_num": 1,
                        "points": "One Shrutebuck",
                        "label": "Yes",
                        "explanation": "Yes explanation"
                    }
                ],
                "feedback": "optional"
            }
        ],
        "title": "My new title.",
        "assessments": [
            {
                "name": "self-assessment",
                "start": null,
                "due": null
            }
        ],
<<<<<<< HEAD
        "editor_assessments_order": ["student-training", "peer-assessment", "self-assessment"],
=======
        "editor_assessments_order": ["student-training", "peer-assessment", "self-assessment", "example-based-assessment"],
>>>>>>> eefe1b46
        "submission_due": null,
        "submission_start": null
    },

    "student_training_example_missing_answer": {
       "criteria": [
            {
                "order_num": 0,
                "label": "тєѕт ¢яιтєяιση",
                "prompt": "Test criterion prompt",
                "options": [
                    {
                        "order_num": 0,
                        "points": 0,
                        "label": "Ṅö",
                        "explanation": "Ṅö explanation"
                    },
                    {
                        "order_num": 1,
                        "points": 2,
                        "label": "sǝʎ",
                        "explanation": "sǝʎ explanation"
                    }
                ],
                "feedback": "required"
            }
        ],
        "prompt": "My new prompt.",
        "feedback_prompt": "Feedback prompt",
        "submission_due": "4014-02-27T09:46",
        "submission_start": "4014-02-10T09:46",
        "title": "My new title.",
        "allow_file_upload": false,
        "assessments": [
            {
                "name": "student-training",
                "examples": [
                    {
                        "options_selected": [
                            { "criterion": "тєѕт ¢яιтєяιση", "option": "Ṅö" }
                        ]
                    }
                ]
            },
            {
                "name": "peer-assessment",
                "must_grade": 5,
                "must_be_graded_by": 3,
                "start": null,
                "due": "4014-03-10T00:00"
            }
        ],
<<<<<<< HEAD
        "editor_assessments_order": ["student-training", "peer-assessment", "self-assessment"]
=======
        "editor_assessments_order": ["student-training", "peer-assessment", "self-assessment", "example-based-assessment"]
>>>>>>> eefe1b46
    },

    "student_training_example_missing_options_selected": {
        "criteria": [
            {
                "order_num": 0,
                "label": "тєѕт ¢яιтєяιση",
                "prompt": "Test criterion prompt",
                "options": [
                    {
                        "order_num": 0,
                        "points": 0,
                        "label": "Ṅö",
                        "explanation": "Ṅö explanation"
                    },
                    {
                        "order_num": 1,
                        "points": 2,
                        "label": "sǝʎ",
                        "explanation": "sǝʎ explanation"
                    }
                ],
                "feedback": "required"
            }
        ],
        "prompt": "My new prompt.",
        "feedback_prompt": "Feedback prompt",
        "submission_due": "4014-02-27T09:46",
        "submission_start": "4014-02-10T09:46",
        "title": "My new title.",
        "allow_file_upload": false,
        "assessments": [
            {
                "name": "student-training",
                "examples": [
                    {
                        "answer": "Ṫḧïṡ ïṡ äṅ äṅṡẅëṛ"
                    }
                ]
            },
            {
                "name": "peer-assessment",
                "must_grade": 5,
                "must_be_graded_by": 3,
                "start": null,
                "due": "4014-03-10T00:00"
            }
        ],
<<<<<<< HEAD
        "editor_assessments_order": ["student-training", "peer-assessment", "self-assessment"]
=======
        "editor_assessments_order": ["student-training", "peer-assessment", "self-assessment", "example-based-assessment"]
>>>>>>> eefe1b46
    },

    "student_training_example_missing_criterion": {
        "criteria": [
            {
                "order_num": 0,
                "label": "тєѕт ¢яιтєяιση",
                "prompt": "Test criterion prompt",
                "options": [
                    {
                        "order_num": 0,
                        "points": 0,
                        "label": "Ṅö",
                        "explanation": "Ṅö explanation"
                    },
                    {
                        "order_num": 1,
                        "points": 2,
                        "label": "sǝʎ",
                        "explanation": "sǝʎ explanation"
                    }
                ],
                "feedback": "required"
            }
        ],
        "prompt": "My new prompt.",
        "feedback_prompt": "Feedback prompt",
        "submission_due": "4014-02-27T09:46",
        "submission_start": "4014-02-10T09:46",
        "title": "My new title.",
        "allow_file_upload": false,
        "assessments": [
            {
                "name": "student-training",
                "examples": [
                    {
                        "answer": "This is another answer",
                        "options_selected": [
                            { "option": "sǝʎ" }
                        ]
                    }
                ]
            },
            {
                "name": "peer-assessment",
                "must_grade": 5,
                "must_be_graded_by": 3,
                "start": null,
                "due": "4014-03-10T00:00"
            }
        ],
<<<<<<< HEAD
        "editor_assessments_order": ["student-training", "peer-assessment", "self-assessment"]
=======
        "editor_assessments_order": ["student-training", "peer-assessment", "self-assessment", "example-based-assessment"]
>>>>>>> eefe1b46
    },

    "student_training_example_missing_option": {
        "criteria": [
            {
                "order_num": 0,
                "label": "тєѕт ¢яιтєяιση",
                "prompt": "Test criterion prompt",
                "options": [
                    {
                        "order_num": 0,
                        "points": 0,
                        "label": "Ṅö",
                        "explanation": "Ṅö explanation"
                    },
                    {
                        "order_num": 1,
                        "points": 2,
                        "label": "sǝʎ",
                        "explanation": "sǝʎ explanation"
                    }
                ],
                "feedback": "required"
            }
        ],
        "prompt": "My new prompt.",
        "feedback_prompt": "Feedback prompt",
        "submission_due": "4014-02-27T09:46",
        "submission_start": "4014-02-10T09:46",
        "title": "My new title.",
        "allow_file_upload": false,
        "assessments": [
            {
                "name": "student-training",
                "examples": [
                    {
                        "answer": "Ṫḧïṡ ïṡ äṅ äṅṡẅëṛ",
                        "options_selected": [
                            { "criterion": "тєѕт ¢яιтєяιση" }
                        ]
                    }
                ]
            },
            {
                "name": "peer-assessment",
                "must_grade": 5,
                "must_be_graded_by": 3,
                "start": null,
                "due": "4014-03-10T00:00"
            }
        ],
<<<<<<< HEAD
        "editor_assessments_order": ["student-training", "peer-assessment", "self-assessment"]
=======
        "editor_assessments_order": ["student-training", "peer-assessment", "self-assessment", "example-based-assessment"]
>>>>>>> eefe1b46
    },

    "student_training_no_examples": {
        "criteria": [
            {
                "order_num": 0,
                "label": "тєѕт ¢яιтєяιση",
                "prompt": "Test criterion prompt",
                "options": [
                    {
                        "order_num": 0,
                        "points": 0,
                        "label": "Ṅö",
                        "explanation": "Ṅö explanation"
                    },
                    {
                        "order_num": 1,
                        "points": 2,
                        "label": "sǝʎ",
                        "explanation": "sǝʎ explanation"
                    }
                ],
                "feedback": "required"
            }
        ],
        "prompt": "My new prompt.",
        "feedback_prompt": "Feedback prompt",
        "submission_due": "4014-02-27T09:46",
        "submission_start": "4014-02-10T09:46",
        "title": "My new title.",
        "allow_file_upload": false,
        "assessments": [
            {
                "name": "student-training",
                "examples": []
            },
            {
                "name": "peer-assessment",
                "must_grade": 5,
                "must_be_graded_by": 3,
                "start": null,
                "due": "4014-03-10T00:00"
            }
        ],
<<<<<<< HEAD
        "editor_assessments_order": ["student-training", "peer-assessment", "self-assessment"],
=======
        "editor_assessments_order": ["student-training", "peer-assessment", "self-assessment", "example-based-assessment"],
>>>>>>> eefe1b46
        "expected_error": "you must provide at least one example response for student training"
    },

    "student_training_example_does_not_match_rubric": {
        "criteria": [
            {
                "order_num": 0,
                "label": "тєѕт ¢яιтєяιση",
                "prompt": "Test criterion prompt",
                "options": [
                    {
                        "order_num": 0,
                        "points": 0,
                        "label": "Ṅö",
                        "explanation": "Ṅö explanation"
                    },
                    {
                        "order_num": 1,
                        "points": 2,
                        "label": "sǝʎ",
                        "explanation": "sǝʎ explanation"
                    }
                ],
                "feedback": "required"
            }
        ],
        "prompt": "My new prompt.",
        "feedback_prompt": "Feedback prompt",
        "submission_due": "4014-02-27T09:46",
        "submission_start": "4014-02-10T09:46",
        "title": "My new title.",
        "allow_file_upload": false,
        "assessments": [
            {
                "name": "student-training",
                "examples": [
                    {
                        "answer": "Ṫḧïṡ ïṡ äṅ äṅṡẅëṛ",
                        "options_selected": [
                            { "criterion": "Not a criterion!", "option": "Ṅö" }
                        ]
                    }
                ]
            },
            {
                "name": "peer-assessment",
                "must_grade": 5,
                "must_be_graded_by": 3,
                "start": null,
                "due": "4014-03-10T00:00"
            }
        ],
<<<<<<< HEAD
        "editor_assessments_order": ["student-training", "peer-assessment", "self-assessment"],
=======
        "editor_assessments_order": ["student-training", "peer-assessment", "self-assessment", "example-based-assessment"],
>>>>>>> eefe1b46
        "expected_error": "example 1 has an extra option"
    },

    "missing_editor_assessments_order": {
        "criteria": [
            {
                "order_num": 0,
                "label": "Test criterion",
                "prompt": "Test criterion prompt",
                "options": [
                    {
                        "order_num": 0,
                        "points": 0,
                        "label": "No",
                        "explanation": "No explanation"
                    },
                    {
                        "order_num": 1,
                        "points": 2,
                        "label": "Yes",
                        "explanation": "Yes explanation"
                    }
                ],
                "feedback": "required"
            }
        ],
        "prompt": "My new prompt.",
        "feedback_prompt": "Feedback prompt",
        "submission_due": "4014-02-27T09:46",
        "submission_start": "4014-02-10T09:46",
        "title": "My new title.",
        "allow_file_upload": false,
        "assessments": [
            {
                "name": "peer-assessment",
                "must_grade": 5,
                "must_be_graded_by": 3,
                "start": null,
                "due": "4014-03-10T00:00"
            },
            {
                "name": "self-assessment",
                "start": null,
                "due": null
            }
        ]
    },

    "missing_assessment_in_editor_assessments_order": {
        "criteria": [
            {
                "order_num": 0,
                "label": "Test criterion",
                "prompt": "Test criterion prompt",
                "options": [
                    {
                        "order_num": 0,
                        "points": 0,
                        "label": "No",
                        "explanation": "No explanation"
                    },
                    {
                        "order_num": 1,
                        "points": 2,
                        "label": "Yes",
                        "explanation": "Yes explanation"
                    }
                ],
                "feedback": "required"
            }
        ],
        "prompt": "My new prompt.",
        "feedback_prompt": "Feedback prompt",
        "submission_due": "4014-02-27T09:46",
        "submission_start": "4014-02-10T09:46",
        "title": "My new title.",
        "allow_file_upload": false,
        "assessments": [
            {
                "name": "peer-assessment",
                "must_grade": 5,
                "must_be_graded_by": 3,
                "start": null,
                "due": "4014-03-10T00:00"
            },
            {
                "name": "self-assessment",
                "start": null,
                "due": null
            }
        ],
<<<<<<< HEAD
        "editor_assessments_order": ["student-training", "self-assessment"]
=======
        "editor_assessments_order": ["student-training", "self-assessment", "example-based-assessment"]
>>>>>>> eefe1b46
    },

    "unrecognized_assessment_in_editor_assessments_order": {
        "criteria": [
            {
                "order_num": 0,
                "label": "Test criterion",
                "prompt": "Test criterion prompt",
                "options": [
                    {
                        "order_num": 0,
                        "points": 0,
                        "label": "No",
                        "explanation": "No explanation"
                    },
                    {
                        "order_num": 1,
                        "points": 2,
                        "label": "Yes",
                        "explanation": "Yes explanation"
                    }
                ],
                "feedback": "required"
            }
        ],
        "prompt": "My new prompt.",
        "feedback_prompt": "Feedback prompt",
        "submission_due": "4014-02-27T09:46",
        "submission_start": "4014-02-10T09:46",
        "title": "My new title.",
        "allow_file_upload": false,
        "assessments": [
            {
                "name": "peer-assessment",
                "must_grade": 5,
                "must_be_graded_by": 3,
                "start": null,
                "due": "4014-03-10T00:00"
            },
            {
                "name": "self-assessment",
                "start": null,
                "due": null
            }
        ],
<<<<<<< HEAD
        "editor_assessments_order": ["student-training", "peer-assessment", "self-assessment", "NOT A VALID ASSESSMENT"]
=======
        "editor_assessments_order": [
            "student-training", "peer-assessment",
            "self-assessment", "example-based-assessment",
            "NOT A VALID ASSESSMENT"
        ]
>>>>>>> eefe1b46
    }
}<|MERGE_RESOLUTION|>--- conflicted
+++ resolved
@@ -18,11 +18,7 @@
                 "due": null
             }
         ],
-<<<<<<< HEAD
-        "editor_assessments_order": ["student-training", "peer-assessment", "self-assessment"],
-=======
-        "editor_assessments_order": ["student-training", "peer-assessment", "self-assessment", "example-based-assessment"],
->>>>>>> eefe1b46
+        "editor_assessments_order": ["student-training", "peer-assessment", "self-assessment"],
         "submission_due": "2014-02-27T09:46",
         "submission_start": "2014-02-10T09:46"
     },
@@ -49,11 +45,7 @@
                         "explanation": "Yes explanation"
                     }
                 ],
-<<<<<<< HEAD
                 "editor_assessments_order": ["student-training", "peer-assessment", "self-assessment"],
-=======
-                "editor_assessments_order": ["student-training", "peer-assessment", "self-assessment", "example-based-assessment"],
->>>>>>> eefe1b46
                 "feedback": "optional"
             }
         ],
@@ -116,11 +108,7 @@
                 "due": null
             }
         ],
-<<<<<<< HEAD
-        "editor_assessments_order": ["student-training", "peer-assessment", "self-assessment"],
-=======
-        "editor_assessments_order": ["student-training", "peer-assessment", "self-assessment", "example-based-assessment"],
->>>>>>> eefe1b46
+        "editor_assessments_order": ["student-training", "peer-assessment", "self-assessment"],
         "submission_due": "2014-02-27T09:46",
         "submission_start": "2014-02-10T09:46"
     },
@@ -166,11 +154,7 @@
                 "due": null
             }
         ],
-<<<<<<< HEAD
-        "editor_assessments_order": ["student-training", "peer-assessment", "self-assessment"],
-=======
-        "editor_assessments_order": ["student-training", "peer-assessment", "self-assessment", "example-based-assessment"],
->>>>>>> eefe1b46
+        "editor_assessments_order": ["student-training", "peer-assessment", "self-assessment"],
         "submission_start": "2014-02-10T09:46"
     },
 
@@ -215,11 +199,7 @@
                 "due": null
             }
         ],
-<<<<<<< HEAD
-        "editor_assessments_order": ["student-training", "peer-assessment", "self-assessment"],
-=======
-        "editor_assessments_order": ["student-training", "peer-assessment", "self-assessment", "example-based-assessment"],
->>>>>>> eefe1b46
+        "editor_assessments_order": ["student-training", "peer-assessment", "self-assessment"],
         "submission_due": "2012-02-27T09:46",
         "submission_start": "2015-02-10T09:46",
         "expected_error": "the start date '2015-02-10 09:46:00+00:00' cannot be later than the due date '2012-02-27 09:46:00+00:00'"
@@ -266,11 +246,7 @@
                 "due": "2003-01-02T00:00"
             }
         ],
-<<<<<<< HEAD
-        "editor_assessments_order": ["student-training", "peer-assessment", "self-assessment"],
-=======
-        "editor_assessments_order": ["student-training", "peer-assessment", "self-assessment", "example-based-assessment"],
->>>>>>> eefe1b46
+        "editor_assessments_order": ["student-training", "peer-assessment", "self-assessment"],
         "submission_due": "2012-02-27T09:46",
         "submission_start": null,
         "expected_error": "cannot be later"
@@ -310,11 +286,7 @@
                 "due": null
             }
         ],
-<<<<<<< HEAD
-        "editor_assessments_order": ["student-training", "peer-assessment", "self-assessment"],
-=======
-        "editor_assessments_order": ["student-training", "peer-assessment", "self-assessment", "example-based-assessment"],
->>>>>>> eefe1b46
+        "editor_assessments_order": ["student-training", "peer-assessment", "self-assessment"],
         "submission_due": null,
         "submission_start": null
     },
@@ -352,11 +324,7 @@
                 "due": null
             }
         ],
-<<<<<<< HEAD
-        "editor_assessments_order": ["student-training", "peer-assessment", "self-assessment"],
-=======
-        "editor_assessments_order": ["student-training", "peer-assessment", "self-assessment", "example-based-assessment"],
->>>>>>> eefe1b46
+        "editor_assessments_order": ["student-training", "peer-assessment", "self-assessment"],
         "submission_due": null,
         "submission_start": null
     },
@@ -376,11 +344,7 @@
                 "due": null
             }
         ],
-<<<<<<< HEAD
-        "editor_assessments_order": ["student-training", "peer-assessment", "self-assessment"],
-=======
-        "editor_assessments_order": ["student-training", "peer-assessment", "self-assessment", "example-based-assessment"],
->>>>>>> eefe1b46
+        "editor_assessments_order": ["student-training", "peer-assessment", "self-assessment"],
         "submission_due": null,
         "submission_start": null
     },
@@ -418,11 +382,7 @@
                 "due": null
             }
         ],
-<<<<<<< HEAD
-        "editor_assessments_order": ["student-training", "peer-assessment", "self-assessment"],
-=======
-        "editor_assessments_order": ["student-training", "peer-assessment", "self-assessment", "example-based-assessment"],
->>>>>>> eefe1b46
+        "editor_assessments_order": ["student-training", "peer-assessment", "self-assessment"],
         "submission_due": null,
         "submission_start": null
     },
@@ -448,11 +408,7 @@
                 "due": null
             }
         ],
-<<<<<<< HEAD
-        "editor_assessments_order": ["student-training", "peer-assessment", "self-assessment"],
-=======
-        "editor_assessments_order": ["student-training", "peer-assessment", "self-assessment", "example-based-assessment"],
->>>>>>> eefe1b46
+        "editor_assessments_order": ["student-training", "peer-assessment", "self-assessment"],
         "submission_due": null,
         "submission_start": null
     },
@@ -486,11 +442,7 @@
                 "due": null
             }
         ],
-<<<<<<< HEAD
-        "editor_assessments_order": ["student-training", "peer-assessment", "self-assessment"],
-=======
-        "editor_assessments_order": ["student-training", "peer-assessment", "self-assessment", "example-based-assessment"],
->>>>>>> eefe1b46
+        "editor_assessments_order": ["student-training", "peer-assessment", "self-assessment"],
         "submission_due": null,
         "submission_start": null
     },
@@ -528,11 +480,7 @@
                 "due": null
             }
         ],
-<<<<<<< HEAD
-        "editor_assessments_order": ["student-training", "peer-assessment", "self-assessment"],
-=======
-        "editor_assessments_order": ["student-training", "peer-assessment", "self-assessment", "example-based-assessment"],
->>>>>>> eefe1b46
+        "editor_assessments_order": ["student-training", "peer-assessment", "self-assessment"],
         "submission_due": null,
         "submission_start": null
     },
@@ -571,11 +519,7 @@
                 "due": null
             }
         ],
-<<<<<<< HEAD
-        "editor_assessments_order": ["student-training", "peer-assessment", "self-assessment"],
-=======
-        "editor_assessments_order": ["student-training", "peer-assessment", "self-assessment", "example-based-assessment"],
->>>>>>> eefe1b46
+        "editor_assessments_order": ["student-training", "peer-assessment", "self-assessment"],
         "submission_due": null,
         "submission_start": null,
         "expected_error": "error updating xblock configuration"
@@ -615,11 +559,7 @@
                 "due": null
             }
         ],
-<<<<<<< HEAD
-        "editor_assessments_order": ["student-training", "peer-assessment", "self-assessment"],
-=======
-        "editor_assessments_order": ["student-training", "peer-assessment", "self-assessment", "example-based-assessment"],
->>>>>>> eefe1b46
+        "editor_assessments_order": ["student-training", "peer-assessment", "self-assessment"],
         "submission_due": null,
         "submission_start": null,
         "expected_error": "error updating xblock configuration"
@@ -659,17 +599,13 @@
                 "due": null
             }
         ],
-<<<<<<< HEAD
-        "editor_assessments_order": ["student-training", "peer-assessment", "self-assessment"],
-=======
-        "editor_assessments_order": ["student-training", "peer-assessment", "self-assessment", "example-based-assessment"],
->>>>>>> eefe1b46
+        "editor_assessments_order": ["student-training", "peer-assessment", "self-assessment"],
         "submission_due": null,
         "submission_start": null
     },
 
     "student_training_example_missing_answer": {
-       "criteria": [
+        "criteria": [
             {
                 "order_num": 0,
                 "label": "тєѕт ¢яιтєяιση",
@@ -716,11 +652,7 @@
                 "due": "4014-03-10T00:00"
             }
         ],
-<<<<<<< HEAD
         "editor_assessments_order": ["student-training", "peer-assessment", "self-assessment"]
-=======
-        "editor_assessments_order": ["student-training", "peer-assessment", "self-assessment", "example-based-assessment"]
->>>>>>> eefe1b46
     },
 
     "student_training_example_missing_options_selected": {
@@ -769,11 +701,7 @@
                 "due": "4014-03-10T00:00"
             }
         ],
-<<<<<<< HEAD
         "editor_assessments_order": ["student-training", "peer-assessment", "self-assessment"]
-=======
-        "editor_assessments_order": ["student-training", "peer-assessment", "self-assessment", "example-based-assessment"]
->>>>>>> eefe1b46
     },
 
     "student_training_example_missing_criterion": {
@@ -825,11 +753,7 @@
                 "due": "4014-03-10T00:00"
             }
         ],
-<<<<<<< HEAD
         "editor_assessments_order": ["student-training", "peer-assessment", "self-assessment"]
-=======
-        "editor_assessments_order": ["student-training", "peer-assessment", "self-assessment", "example-based-assessment"]
->>>>>>> eefe1b46
     },
 
     "student_training_example_missing_option": {
@@ -881,11 +805,7 @@
                 "due": "4014-03-10T00:00"
             }
         ],
-<<<<<<< HEAD
         "editor_assessments_order": ["student-training", "peer-assessment", "self-assessment"]
-=======
-        "editor_assessments_order": ["student-training", "peer-assessment", "self-assessment", "example-based-assessment"]
->>>>>>> eefe1b46
     },
 
     "student_training_no_examples": {
@@ -930,11 +850,7 @@
                 "due": "4014-03-10T00:00"
             }
         ],
-<<<<<<< HEAD
-        "editor_assessments_order": ["student-training", "peer-assessment", "self-assessment"],
-=======
-        "editor_assessments_order": ["student-training", "peer-assessment", "self-assessment", "example-based-assessment"],
->>>>>>> eefe1b46
+        "editor_assessments_order": ["student-training", "peer-assessment", "self-assessment"],
         "expected_error": "you must provide at least one example response for student training"
     },
 
@@ -987,11 +903,7 @@
                 "due": "4014-03-10T00:00"
             }
         ],
-<<<<<<< HEAD
-        "editor_assessments_order": ["student-training", "peer-assessment", "self-assessment"],
-=======
-        "editor_assessments_order": ["student-training", "peer-assessment", "self-assessment", "example-based-assessment"],
->>>>>>> eefe1b46
+        "editor_assessments_order": ["student-training", "peer-assessment", "self-assessment"],
         "expected_error": "example 1 has an extra option"
     },
 
@@ -1083,11 +995,7 @@
                 "due": null
             }
         ],
-<<<<<<< HEAD
         "editor_assessments_order": ["student-training", "self-assessment"]
-=======
-        "editor_assessments_order": ["student-training", "self-assessment", "example-based-assessment"]
->>>>>>> eefe1b46
     },
 
     "unrecognized_assessment_in_editor_assessments_order": {
@@ -1133,14 +1041,10 @@
                 "due": null
             }
         ],
-<<<<<<< HEAD
-        "editor_assessments_order": ["student-training", "peer-assessment", "self-assessment", "NOT A VALID ASSESSMENT"]
-=======
         "editor_assessments_order": [
             "student-training", "peer-assessment",
             "self-assessment", "example-based-assessment",
             "NOT A VALID ASSESSMENT"
         ]
->>>>>>> eefe1b46
     }
 }