import logging

from django.utils.translation import ugettext as _
from webob import Response
from xblock.core import XBlock

from openassessment.assessment.api import peer as peer_api
from openassessment.assessment.errors import (
    PeerAssessmentRequestError, PeerAssessmentInternalError, PeerAssessmentWorkflowError
)
from openassessment.workflow.errors import AssessmentWorkflowError
<<<<<<< HEAD
from openassessment.fileupload import api as file_upload_api
from openassessment.fileupload.api import FileUploadError

from .data_conversion import create_rubric_dict
=======
>>>>>>> 49280183
from .resolve_dates import DISTANT_FUTURE
from .data_conversion import create_rubric_dict, clean_criterion_feedback

logger = logging.getLogger(__name__)


class PeerAssessmentMixin(object):
    """The Peer Assessment Mixin for all Peer Functionality.

    Abstracts all functionality and handlers associated with Peer Assessment.
    All Peer Assessment API calls should be contained without this Mixin as
    well.

    PeerAssessmentMixin is a Mixin for the OpenAssessmentBlock. Functions in
    the PeerAssessmentMixin call into the OpenAssessmentBlock functions and
    will not work outside of OpenAssessmentBlock

    """

    @XBlock.json_handler
    def peer_assess(self, data, suffix=''):
        """Place a peer assessment into OpenAssessment system

        Assess a Peer Submission.  Performs basic workflow validation to ensure
        that an assessment can be performed as this time.

        Args:
            data (dict): A dictionary containing information required to create
                a new peer assessment.  This dict should have the following attributes:
                `submission_uuid` (string): The unique identifier for the submission being assessed.
                `options_selected` (dict): Dictionary mapping criterion names to option values.
                `feedback` (unicode): Written feedback for the submission.

        Returns:
            Dict with keys "success" (bool) indicating success/failure.
            and "msg" (unicode) containing additional information if an error occurs.

        """
        # Validate the request
        if 'options_selected' not in data:
            return {'success': False, 'msg': _('Must provide options selected in the assessment')}

        if 'overall_feedback' not in data:
            return {'success': False, 'msg': _('Must provide overall feedback in the assessment')}

        if 'criterion_feedback' not in data:
            return {'success': False, 'msg': _('Must provide feedback for criteria in the assessment')}

        if self.submission_uuid is None:
            return {'success': False, 'msg': _('You must submit a response before you can peer-assess.')}

        assessment_ui_model = self.get_assessment_module('peer-assessment')
        if assessment_ui_model:
            try:
                # Create the assessment
                assessment = peer_api.create_assessment(
                    self.submission_uuid,
                    self.get_student_item_dict()["student_id"],
                    data['options_selected'],
                    clean_criterion_feedback(self.rubric_criteria, data['criterion_feedback']),
                    data['overall_feedback'],
<<<<<<< HEAD
                    create_rubric_dict(self.prompt, self.rubric_criteria_with_labels),
=======
                    create_rubric_dict(self.prompt, self.rubric_criteria),
>>>>>>> 49280183
                    assessment_ui_model['must_be_graded_by']
                )

                # Emit analytics event...
                self.publish_assessment_event("openassessmentblock.peer_assess", assessment)

            except (PeerAssessmentRequestError, PeerAssessmentWorkflowError):
                logger.warning(
                    u"Peer API error for submission UUID {}".format(self.submission_uuid),
                    exc_info=True
                )
                return {'success': False, 'msg': _(u"Your peer assessment could not be submitted.")}
            except PeerAssessmentInternalError:
                logger.exception(
                    u"Peer API internal error for submission UUID: {}".format(self.submission_uuid)
                )
                msg = _("Your peer assessment could not be submitted.")
                return {'success': False, 'msg': msg}

            # Update both the workflow that the submission we're assessing
            # belongs to, as well as our own (e.g. have we evaluated enough?)
            try:
                if assessment:
                    self.update_workflow_status(submission_uuid=assessment['submission_uuid'])
                self.update_workflow_status()
            except AssessmentWorkflowError:
                logger.exception(
                    u"Workflow error occurred when submitting peer assessment "
                    u"for submission {}".format(self.submission_uuid)
                )
                msg = _('Could not update workflow status.')
                return {'success': False, 'msg': msg}

            # Temp kludge until we fix JSON serialization for datetime
            assessment["scored_at"] = str(assessment["scored_at"])

            return {'success': True, 'msg': u''}

        else:
            return {'success': False, 'msg': _('Could not load peer assessment.')}

    @XBlock.handler
    def render_peer_assessment(self, data, suffix=''):
        """Renders the Peer Assessment HTML section of the XBlock

        Generates the peer assessment HTML for the first section of an Open
        Assessment XBlock. See OpenAssessmentBlock.render_assessment() for
        more information on rendering XBlock sections.

        Args:
            data (dict): May contain an attribute 'continue_grading', which
                allows a student to continue grading peers past the required
                number of assessments.

        """
        if "peer-assessment" not in self.assessment_steps:
            return Response(u"")
        continue_grading = data.params.get('continue_grading', False)
        path, context_dict = self.peer_path_and_context(continue_grading)
        return self.render_assessment(path, context_dict)

    def peer_path_and_context(self, continue_grading):
        """
        Return the template path and context for rendering the peer assessment step.

        Args:
            continue_grading (bool): If true, the user has chosen to continue grading.

        Returns:
            tuple of (template_path, context_dict)

        """
        path = 'openassessmentblock/peer/oa_peer_unavailable.html'
        finished = False
        problem_closed, reason, start_date, due_date = self.is_closed(step="peer-assessment")

        context_dict = {
            "rubric_criteria": self.rubric_criteria_with_labels,
            "estimated_time": "20 minutes"  # TODO: Need to configure this.
        }

        if self.rubric_feedback_prompt is not None:
            context_dict["rubric_feedback_prompt"] = self.rubric_feedback_prompt

        # We display the due date whether the problem is open or closed.
        # If no date is set, it defaults to the distant future, in which
        # case we don't display the date.
        if due_date < DISTANT_FUTURE:
            context_dict['peer_due'] = due_date

        workflow = self.get_workflow_info()
        peer_complete = workflow.get('status_details', {}).get('peer', {}).get('complete', False)
        continue_grading = continue_grading and peer_complete

        student_item = self.get_student_item_dict()
        assessment = self.get_assessment_module('peer-assessment')
        if assessment:
            context_dict["must_grade"] = assessment["must_grade"]
            finished, count = peer_api.has_finished_required_evaluating(
                self.submission_uuid,
                assessment["must_grade"]
            )
            context_dict["graded"] = count
            context_dict["review_num"] = count + 1

            if continue_grading:
                context_dict["submit_button_text"] = _(
                    "Submit your assessment & review another response"
                )
            elif assessment["must_grade"] - count == 1:
                context_dict["submit_button_text"] = _(
                    "Submit your assessment & move onto next step"
                )
            else:
                context_dict["submit_button_text"] = _(
                    "Submit your assessment & move to response #{response_number}"
                ).format(response_number=(count + 2))

        # Once a student has completed a problem, it stays complete,
        # so this condition needs to be first.
        if (workflow.get('status') == 'done' or finished) and not continue_grading:
            path = "openassessmentblock/peer/oa_peer_complete.html"

        # Allow continued grading even if the problem due date has passed
        elif continue_grading and student_item:
            peer_sub = self.get_peer_submission(student_item, assessment)
            if peer_sub:
                path = 'openassessmentblock/peer/oa_peer_turbo_mode.html'
                context_dict["peer_submission"] = peer_sub

                # Determine if file upload is supported for this XBlock.
                context_dict["allow_file_upload"] = self.allow_file_upload
                context_dict["peer_file_url"] = self.get_download_url_from_submission(peer_sub)
            else:
                path = 'openassessmentblock/peer/oa_peer_turbo_mode_waiting.html'
        elif reason == 'due' and problem_closed:
            path = 'openassessmentblock/peer/oa_peer_closed.html'
        elif reason == 'start' and problem_closed:
            context_dict["peer_start"] = start_date
            path = 'openassessmentblock/peer/oa_peer_unavailable.html'
        elif workflow.get("status") == "peer":
            peer_sub = self.get_peer_submission(student_item, assessment)
            if peer_sub:
                path = 'openassessmentblock/peer/oa_peer_assessment.html'
                context_dict["peer_submission"] = peer_sub
                # Determine if file upload is supported for this XBlock.
                context_dict["allow_file_upload"] = self.allow_file_upload
                context_dict["peer_file_url"] = self.get_download_url_from_submission(peer_sub)
                # Sets the XBlock boolean to signal to Message that it WAS NOT able to grab a submission
                self.no_peers = False
            else:
                path = 'openassessmentblock/peer/oa_peer_waiting.html'
                # Sets the XBlock boolean to signal to Message that it WAS able to grab a submission
                self.no_peers = True

        return path, context_dict

    def get_peer_submission(self, student_item_dict, assessment):
        """
        Retrieve a submission to peer-assess.

        Args:
            student_item_dict (dict): The student item for the student creating the submission.
            assessment (dict): A dict describing the requirements for grading.

        Returns:
            dict: The serialized submission model.

        """
        peer_submission = False
        try:
            peer_submission = peer_api.get_submission_to_assess(
                self.submission_uuid,
                assessment["must_be_graded_by"]
            )
            self.runtime.publish(
                self,
                "openassessmentblock.get_peer_submission",
                {
                    "requesting_student_id": student_item_dict["student_id"],
                    "course_id": student_item_dict["course_id"],
                    "item_id": student_item_dict["item_id"],
                    "submission_returned_uuid": (
                        peer_submission["uuid"] if peer_submission else None
                    )
                }
            )
        except PeerAssessmentWorkflowError as err:
            logger.exception(err)

<<<<<<< HEAD
        return peer_submission

    def _clean_criterion_feedback(self, criterion_feedback):
        """
        Remove per-criterion feedback for criteria with feedback disabled
        in the rubric.

        Args:
            criterion_feedback (dict): Mapping of criterion names to feedback text.

        Returns:
            dict

        """
        return {
            criterion['name']: criterion_feedback[criterion['name']]
            for criterion in self.rubric_criteria_with_labels
            if criterion['name'] in criterion_feedback
            and criterion.get('feedback', 'disabled') in ['optional', 'required']
        }
=======
        return peer_submission
>>>>>>> 49280183
<|MERGE_RESOLUTION|>--- conflicted
+++ resolved
@@ -9,13 +9,9 @@
     PeerAssessmentRequestError, PeerAssessmentInternalError, PeerAssessmentWorkflowError
 )
 from openassessment.workflow.errors import AssessmentWorkflowError
-<<<<<<< HEAD
 from openassessment.fileupload import api as file_upload_api
 from openassessment.fileupload.api import FileUploadError
-
 from .data_conversion import create_rubric_dict
-=======
->>>>>>> 49280183
 from .resolve_dates import DISTANT_FUTURE
 from .data_conversion import create_rubric_dict, clean_criterion_feedback
 
@@ -75,13 +71,9 @@
                     self.submission_uuid,
                     self.get_student_item_dict()["student_id"],
                     data['options_selected'],
-                    clean_criterion_feedback(self.rubric_criteria, data['criterion_feedback']),
+                    clean_criterion_feedback(self.rubric_criteria_with_labels, data['criterion_feedback']),
                     data['overall_feedback'],
-<<<<<<< HEAD
                     create_rubric_dict(self.prompt, self.rubric_criteria_with_labels),
-=======
-                    create_rubric_dict(self.prompt, self.rubric_criteria),
->>>>>>> 49280183
                     assessment_ui_model['must_be_graded_by']
                 )
 
@@ -272,27 +264,4 @@
         except PeerAssessmentWorkflowError as err:
             logger.exception(err)
 
-<<<<<<< HEAD
-        return peer_submission
-
-    def _clean_criterion_feedback(self, criterion_feedback):
-        """
-        Remove per-criterion feedback for criteria with feedback disabled
-        in the rubric.
-
-        Args:
-            criterion_feedback (dict): Mapping of criterion names to feedback text.
-
-        Returns:
-            dict
-
-        """
-        return {
-            criterion['name']: criterion_feedback[criterion['name']]
-            for criterion in self.rubric_criteria_with_labels
-            if criterion['name'] in criterion_feedback
-            and criterion.get('feedback', 'disabled') in ['optional', 'required']
-        }
-=======
-        return peer_submission
->>>>>>> 49280183
+        return peer_submission